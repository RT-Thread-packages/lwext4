--- conflicted
+++ resolved
@@ -817,17 +817,10 @@
         return;
     }
 
-<<<<<<< HEAD
 #if CONFIG_EXTENT_ENABLE && CONFIG_EXTENTS_ENABLE
-	/* Initialize extents if needed */
-	if (ext4_sb_feature_incom(&fs->sb, EXT4_FINCOM_EXTENTS)) {
-		ext4_inode_set_flag(inode, EXT4_INODE_FLAG_EXTENTS);
-=======
-#if CONFIG_EXTENT_ENABLE
     /* Initialize extents if needed */
     if (ext4_sb_feature_incom(&fs->sb, EXT4_FINCOM_EXTENTS)) {
         ext4_inode_set_flag(inode, EXT4_INODE_FLAG_EXTENTS);
->>>>>>> a94fe63e
 
         /* Initialize extent root header */
         ext4_extent_tree_init(inode_ref);
@@ -939,31 +932,17 @@
 
 int ext4_fs_free_inode(struct ext4_inode_ref *inode_ref)
 {
-<<<<<<< HEAD
-	struct ext4_fs *fs = inode_ref->fs;
-	uint32_t offset;
-	uint32_t suboff;
-	int rc;
-#if CONFIG_EXTENT_ENABLE && CONFIG_EXTENTS_ENABLE
-	/* For extents must be data block destroyed by other way */
-	if ((ext4_sb_feature_incom(&fs->sb, EXT4_FINCOM_EXTENTS)) &&
-	    (ext4_inode_has_flag(inode_ref->inode, EXT4_INODE_FLAG_EXTENTS))) {
-		/* Data structures are released during truncate operation... */
-		goto finish;
-	}
-=======
     struct ext4_fs *fs = inode_ref->fs;
     uint32_t offset;
     uint32_t suboff;
     int rc;
-#if CONFIG_EXTENT_ENABLE
+#if CONFIG_EXTENT_ENABLE && CONFIG_EXTENTS_ENABLE
     /* For extents must be data block destroyed by other way */
     if ((ext4_sb_feature_incom(&fs->sb, EXT4_FINCOM_EXTENTS)) &&
         (ext4_inode_has_flag(inode_ref->inode, EXT4_INODE_FLAG_EXTENTS))) {
         /* Data structures are released during truncate operation... */
         goto finish;
     }
->>>>>>> a94fe63e
 #endif
     /* Release all indirect (no data) blocks */
 
@@ -1198,68 +1177,6 @@
 
 int ext4_fs_truncate_inode(struct ext4_inode_ref *inode_ref, uint64_t new_size)
 {
-<<<<<<< HEAD
-	struct ext4_sblock *sb = &inode_ref->fs->sb;
-	uint32_t i;
-	int r;
-	bool v;
-
-	/* Check flags, if i-node can be truncated */
-	if (!ext4_inode_can_truncate(sb, inode_ref->inode))
-		return EINVAL;
-
-	/* If sizes are equal, nothing has to be done. */
-	uint64_t old_size = ext4_inode_get_size(sb, inode_ref->inode);
-	if (old_size == new_size)
-		return EOK;
-
-	/* It's not supported to make the larger file by truncate operation */
-	if (old_size < new_size)
-		return EINVAL;
-
-	/* For symbolic link which is small enough */
-	v = ext4_inode_is_type(sb, inode_ref->inode, EXT4_INODE_MODE_SOFTLINK);
-	if (v && old_size < sizeof(inode_ref->inode->blocks) &&
-	    !ext4_inode_get_blocks_count(sb, inode_ref->inode)) {
-		char *content = (char *)inode_ref->inode->blocks + new_size;
-		memset(content, 0,
-		       sizeof(inode_ref->inode->blocks) - (uint32_t)new_size);
-		ext4_inode_set_size(inode_ref->inode, new_size);
-		inode_ref->dirty = true;
-
-		return EOK;
-	}
-
-	i = ext4_inode_type(sb, inode_ref->inode);
-	if (i == EXT4_INODE_MODE_CHARDEV ||
-	    i == EXT4_INODE_MODE_BLOCKDEV ||
-	    i == EXT4_INODE_MODE_SOCKET) {
-		inode_ref->inode->blocks[0] = 0;
-		inode_ref->inode->blocks[1] = 0;
-
-		inode_ref->dirty = true;
-		return EOK;
-	}
-
-	/* Compute how many blocks will be released */
-	uint32_t block_size = ext4_sb_get_block_size(sb);
-	uint32_t new_blocks_cnt = (uint32_t)((new_size + block_size - 1) / block_size);
-	uint32_t old_blocks_cnt = (uint32_t)((old_size + block_size - 1) / block_size);
-	uint32_t diff_blocks_cnt = old_blocks_cnt - new_blocks_cnt;
-#if CONFIG_EXTENT_ENABLE && CONFIG_EXTENTS_ENABLE
-	if ((ext4_sb_feature_incom(sb, EXT4_FINCOM_EXTENTS)) &&
-	    (ext4_inode_has_flag(inode_ref->inode, EXT4_INODE_FLAG_EXTENTS))) {
-
-		/* Extents require special operation */
-		if (diff_blocks_cnt) {
-			r = ext4_extent_remove_space(inode_ref, new_blocks_cnt,
-						     EXT_MAX_BLOCKS);
-			if (r != EOK)
-				return r;
-
-		}
-	} else
-=======
     struct ext4_sblock *sb = &inode_ref->fs->sb;
     uint32_t i;
     int r;
@@ -1307,7 +1224,7 @@
     uint32_t new_blocks_cnt = (uint32_t)((new_size + block_size - 1) / block_size);
     uint32_t old_blocks_cnt = (uint32_t)((old_size + block_size - 1) / block_size);
     uint32_t diff_blocks_cnt = old_blocks_cnt - new_blocks_cnt;
-#if CONFIG_EXTENT_ENABLE
+#if CONFIG_EXTENT_ENABLE && CONFIG_EXTENTS_ENABLE
     if ((ext4_sb_feature_incom(sb, EXT4_FINCOM_EXTENTS)) &&
         (ext4_inode_has_flag(inode_ref->inode, EXT4_INODE_FLAG_EXTENTS))) {
 
@@ -1320,7 +1237,6 @@
 
         }
     } else
->>>>>>> a94fe63e
 #endif
     {
         /* Release data blocks from the end of file */
@@ -1441,28 +1357,8 @@
 
     ext4_fsblk_t current_block;
 
-<<<<<<< HEAD
-	(void)extent_create;
+    (void)extent_create;
 #if CONFIG_EXTENT_ENABLE && CONFIG_EXTENTS_ENABLE
-	/* Handle i-node using extents */
-	if ((ext4_sb_feature_incom(&fs->sb, EXT4_FINCOM_EXTENTS)) &&
-	    (ext4_inode_has_flag(inode_ref->inode, EXT4_INODE_FLAG_EXTENTS))) {
-
-		ext4_fsblk_t current_fsblk;
-		int rc = ext4_extent_get_blocks(inode_ref, iblock, 1,
-				&current_fsblk, extent_create, NULL);
-		if (rc != EOK)
-			return rc;
-
-		current_block = current_fsblk;
-		*fblock = current_block;
-
-		ext4_assert(*fblock || support_unwritten);
-		return EOK;
-	}
-=======
-    (void)extent_create;
-#if CONFIG_EXTENT_ENABLE
     /* Handle i-node using extents */
     if ((ext4_sb_feature_incom(&fs->sb, EXT4_FINCOM_EXTENTS)) &&
         (ext4_inode_has_flag(inode_ref->inode, EXT4_INODE_FLAG_EXTENTS))) {
@@ -1479,7 +1375,6 @@
         ext4_assert(*fblock || support_unwritten);
         return EOK;
     }
->>>>>>> a94fe63e
 #endif
 
     struct ext4_inode *inode = inode_ref->inode;
@@ -1582,23 +1477,13 @@
 {
     struct ext4_fs *fs = inode_ref->fs;
 
-<<<<<<< HEAD
 #if CONFIG_EXTENT_ENABLE && CONFIG_EXTENTS_ENABLE
-	/* Handle inode using extents */
-	if ((ext4_sb_feature_incom(&fs->sb, EXT4_FINCOM_EXTENTS)) &&
-	    (ext4_inode_has_flag(inode_ref->inode, EXT4_INODE_FLAG_EXTENTS))) {
-		/* Not reachable */
-		return ENOTSUP;
-	}
-=======
-#if CONFIG_EXTENT_ENABLE
     /* Handle inode using extents */
     if ((ext4_sb_feature_incom(&fs->sb, EXT4_FINCOM_EXTENTS)) &&
         (ext4_inode_has_flag(inode_ref->inode, EXT4_INODE_FLAG_EXTENTS))) {
         /* Not reachable */
         return ENOTSUP;
     }
->>>>>>> a94fe63e
 #endif
 
     /* Handle simple case when we are dealing with direct reference */
@@ -1756,34 +1641,7 @@
 int ext4_fs_append_inode_dblk(struct ext4_inode_ref *inode_ref,
                   ext4_fsblk_t *fblock, ext4_lblk_t *iblock)
 {
-<<<<<<< HEAD
 #if CONFIG_EXTENT_ENABLE && CONFIG_EXTENTS_ENABLE
-	/* Handle extents separately */
-	if ((ext4_sb_feature_incom(&inode_ref->fs->sb, EXT4_FINCOM_EXTENTS)) &&
-	    (ext4_inode_has_flag(inode_ref->inode, EXT4_INODE_FLAG_EXTENTS))) {
-		int rc;
-		ext4_fsblk_t current_fsblk;
-		struct ext4_sblock *sb = &inode_ref->fs->sb;
-		uint64_t inode_size = ext4_inode_get_size(sb, inode_ref->inode);
-		uint32_t block_size = ext4_sb_get_block_size(sb);
-		*iblock = (uint32_t)((inode_size + block_size - 1) / block_size);
-
-		rc = ext4_extent_get_blocks(inode_ref, *iblock, 1,
-						&current_fsblk, true, NULL);
-		if (rc != EOK)
-			return rc;
-
-		*fblock = current_fsblk;
-		ext4_assert(*fblock);
-
-		ext4_inode_set_size(inode_ref->inode, inode_size + block_size);
-		inode_ref->dirty = true;
-
-
-		return rc;
-	}
-=======
-#if CONFIG_EXTENT_ENABLE
     /* Handle extents separately */
     if ((ext4_sb_feature_incom(&inode_ref->fs->sb, EXT4_FINCOM_EXTENTS)) &&
         (ext4_inode_has_flag(inode_ref->inode, EXT4_INODE_FLAG_EXTENTS))) {
@@ -1808,7 +1666,6 @@
 
         return rc;
     }
->>>>>>> a94fe63e
 #endif
     struct ext4_sblock *sb = &inode_ref->fs->sb;
 
