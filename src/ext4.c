/*
 * Copyright (c) 2013 Grzegorz Kostka (kostka.grzegorz@gmail.com)
 * All rights reserved.
 *
 * Redistribution and use in source and binary forms, with or without
 * modification, are permitted provided that the following conditions
 * are met:
 *
 * - Redistributions of source code must retain the above copyright
 *   notice, this list of conditions and the following disclaimer.
 * - Redistributions in binary form must reproduce the above copyright
 *   notice, this list of conditions and the following disclaimer in the
 *   documentation and/or other materials provided with the distribution.
 * - The name of the author may not be used to endorse or promote products
 *   derived from this software without specific prior written permission.
 *
 * THIS SOFTWARE IS PROVIDED BY THE AUTHOR ``AS IS'' AND ANY EXPRESS OR
 * IMPLIED WARRANTIES, INCLUDING, BUT NOT LIMITED TO, THE IMPLIED WARRANTIES
 * OF MERCHANTABILITY AND FITNESS FOR A PARTICULAR PURPOSE ARE DISCLAIMED.
 * IN NO EVENT SHALL THE AUTHOR BE LIABLE FOR ANY DIRECT, INDIRECT,
 * INCIDENTAL, SPECIAL, EXEMPLARY, OR CONSEQUENTIAL DAMAGES (INCLUDING, BUT
 * NOT LIMITED TO, PROCUREMENT OF SUBSTITUTE GOODS OR SERVICES; LOSS OF USE,
 * DATA, OR PROFITS; OR BUSINESS INTERRUPTION) HOWEVER CAUSED AND ON ANY
 * THEORY OF LIABILITY, WHETHER IN CONTRACT, STRICT LIABILITY, OR TORT
 * (INCLUDING NEGLIGENCE OR OTHERWISE) ARISING IN ANY WAY OUT OF THE USE OF
 * THIS SOFTWARE, EVEN IF ADVISED OF THE POSSIBILITY OF SUCH DAMAGE.
 */

/** @addtogroup lwext4
 * @{
 */
/**
 * @file  ext4.h
 * @brief Ext4 high level operations (file, directory, mountpoints...)
 */

#include <ext4_config.h>
#include <ext4_types.h>
#include <ext4_misc.h>
#include <ext4_errno.h>
#include <ext4_oflags.h>
#include <ext4_debug.h>

#include <ext4.h>
#include <ext4_trans.h>
#include <ext4_blockdev.h>
#include <ext4_fs.h>
#include <ext4_dir.h>
#include <ext4_inode.h>
#include <ext4_super.h>
#include <ext4_block_group.h>
#include <ext4_dir_idx.h>
#include <ext4_xattr.h>
#include <ext4_journal.h>


#include <stdlib.h>
#include <string.h>

/**@brief   Mount point OS dependent lock*/
#define EXT4_MP_LOCK(_m)                                                       \
    do {                                                                   \
        if ((_m)->os_locks)                                            \
            (_m)->os_locks->lock();                                \
    } while (0)

/**@brief   Mount point OS dependent unlock*/
#define EXT4_MP_UNLOCK(_m)                                                     \
    do {                                                                   \
        if ((_m)->os_locks)                                            \
            (_m)->os_locks->unlock();                              \
    } while (0)

/**@brief   Mount point descriptor.*/
struct ext4_mountpoint {

    /**@brief   Mount done flag.*/
    bool mounted;

    /**@brief   Mount point name (@ref ext4_mount)*/
    char name[CONFIG_EXT4_MAX_MP_NAME + 1];

    /**@brief   OS dependent lock/unlock functions.*/
    const struct ext4_lock *os_locks;

    /**@brief   Ext4 filesystem internals.*/
    struct ext4_fs fs;

    /**@brief   JBD fs.*/
    struct jbd_fs jbd_fs;

    /**@brief   Journal.*/
    struct jbd_journal jbd_journal;

    /**@brief   Block cache.*/
    struct ext4_bcache bc;
};

/**@brief   Mountpoints.*/
static struct ext4_mountpoint s_mp[CONFIG_EXT4_MOUNTPOINTS_COUNT];

<<<<<<< HEAD
int ext4_device_register(struct ext4_blockdev *bd,
			 const char *dev_name)
{
	ext4_assert(bd && dev_name);

	if (strlen(dev_name) > CONFIG_EXT4_MAX_BLOCKDEV_NAME)
		return EINVAL;

	for (size_t i = 0; i < CONFIG_EXT4_BLOCKDEVS_COUNT; ++i) {
		if (!strcmp(s_bdevices[i].name, dev_name))
			return EEXIST;
	}

	for (size_t i = 0; i < CONFIG_EXT4_BLOCKDEVS_COUNT; ++i) {
		if (!s_bdevices[i].bd) {
			strcpy(s_bdevices[i].name, dev_name);
			s_bdevices[i].bd = bd;
			return EOK;
		}
	}

	return ENOSPC;
}

int ext4_device_unregister(const char *dev_name)
{
	ext4_assert(dev_name);

	for (size_t i = 0; i < CONFIG_EXT4_BLOCKDEVS_COUNT; ++i) {
		if (strcmp(s_bdevices[i].name, dev_name))
			continue;

		memset(&s_bdevices[i], 0, sizeof(s_bdevices[i]));
		return EOK;
	}

	return ENOENT;
}

int ext4_device_unregister_all(void)
{
	memset(s_bdevices, 0, sizeof(s_bdevices));

	return EOK;
}

=======
>>>>>>> a94fe63e
/****************************************************************************/

static bool ext4_is_dots(const uint8_t *name, size_t name_size)
{
    if ((name_size == 1) && (name[0] == '.'))
        return true;

    if ((name_size == 2) && (name[0] == '.') && (name[1] == '.'))
        return true;

    return false;
}

static int ext4_has_children(bool *has_children, struct ext4_inode_ref *enode)
{
    struct ext4_sblock *sb = &enode->fs->sb;

    /* Check if node is directory */
    if (!ext4_inode_is_type(sb, enode->inode, EXT4_INODE_MODE_DIRECTORY)) {
        *has_children = false;
        return EOK;
    }

    struct ext4_dir_iter it;
    int rc = ext4_dir_iterator_init(&it, enode, 0);
    if (rc != EOK)
        return rc;

    /* Find a non-empty directory entry */
    bool found = false;
    while (it.curr != NULL) {
        if (ext4_dir_en_get_inode(it.curr) != 0) {
            uint16_t nsize;
            nsize = ext4_dir_en_get_name_len(sb, it.curr);
            if (!ext4_is_dots(it.curr->name, nsize)) {
                found = true;
                break;
            }
        }

        rc = ext4_dir_iterator_next(&it);
        if (rc != EOK) {
            ext4_dir_iterator_fini(&it);
            return rc;
        }
    }

    rc = ext4_dir_iterator_fini(&it);
    if (rc != EOK)
        return rc;

    *has_children = found;

    return EOK;
}

static int ext4_link(struct ext4_mountpoint *mp, struct ext4_inode_ref *parent,
             struct ext4_inode_ref *ch, const char *n,
             uint32_t len, bool rename)
{
    /* Check maximum name length */
    if (len > EXT4_DIRECTORY_FILENAME_LEN)
        return EINVAL;

    /* Add entry to parent directory */
    int r = ext4_dir_add_entry(parent, n, len, ch);
    if (r != EOK)
        return r;

    /* Fill new dir -> add '.' and '..' entries.
     * Also newly allocated inode should have 0 link count.
     */

    bool is_dir = ext4_inode_is_type(&mp->fs.sb, ch->inode,
                   EXT4_INODE_MODE_DIRECTORY);
    if (is_dir && !rename) {

#if CONFIG_DIR_INDEX_ENABLE
        /* Initialize directory index if supported */
        if (ext4_sb_feature_com(&mp->fs.sb, EXT4_FCOM_DIR_INDEX)) {
            r = ext4_dir_dx_init(ch, parent);
            if (r != EOK)
                return r;

            ext4_inode_set_flag(ch->inode, EXT4_INODE_FLAG_INDEX);
            ch->dirty = true;
        } else
#endif
        {
            r = ext4_dir_add_entry(ch, ".", strlen("."), ch);
            if (r != EOK) {
                ext4_dir_remove_entry(parent, n, strlen(n));
                return r;
            }

            r = ext4_dir_add_entry(ch, "..", strlen(".."), parent);
            if (r != EOK) {
                ext4_dir_remove_entry(parent, n, strlen(n));
                ext4_dir_remove_entry(ch, ".", strlen("."));
                return r;
            }
        }

        /*New empty directory. Two links (. and ..) */
        ext4_inode_set_links_cnt(ch->inode, 2);
        ext4_fs_inode_links_count_inc(parent);
        ch->dirty = true;
        parent->dirty = true;
        return r;
    }
    /*
     * In case we want to rename a directory,
     * we reset the original '..' pointer.
     */
    if (is_dir) {
        bool idx;
        idx = ext4_inode_has_flag(ch->inode, EXT4_INODE_FLAG_INDEX);
        struct ext4_dir_search_result res;
        if (!idx) {
            r = ext4_dir_find_entry(&res, ch, "..", strlen(".."));
            if (r != EOK)
                return EIO;

            ext4_dir_en_set_inode(res.dentry, parent->index);
            ext4_trans_set_block_dirty(res.block.buf);
            r = ext4_dir_destroy_result(ch, &res);
            if (r != EOK)
                return r;

        } else {
#if CONFIG_DIR_INDEX_ENABLE
            r = ext4_dir_dx_reset_parent_inode(ch, parent->index);
            if (r != EOK)
                return r;

#endif
        }

        ext4_fs_inode_links_count_inc(parent);
        parent->dirty = true;
    }
    if (!rename) {
        ext4_fs_inode_links_count_inc(ch);
        ch->dirty = true;
    }

    return r;
}

static int ext4_unlink(struct ext4_mountpoint *mp,
               struct ext4_inode_ref *parent,
               struct ext4_inode_ref *child, const char *name,
               uint32_t name_len)
{
    bool has_children;
    int rc = ext4_has_children(&has_children, child);
    if (rc != EOK)
        return rc;

    /* Cannot unlink non-empty node */
    if (has_children)
        return ENOTEMPTY;

    /* Remove entry from parent directory */
    rc = ext4_dir_remove_entry(parent, name, name_len);
    if (rc != EOK)
        return rc;

    bool is_dir = ext4_inode_is_type(&mp->fs.sb, child->inode,
                     EXT4_INODE_MODE_DIRECTORY);

    /* If directory - handle links from parent */
    if (is_dir) {
        ext4_fs_inode_links_count_dec(parent);
        parent->dirty = true;
    }

    /*
     * TODO: Update timestamps of the parent
     * (when we have wall-clock time).
     *
     * ext4_inode_set_change_inode_time(parent->inode, (uint32_t) now);
     * ext4_inode_set_modification_time(parent->inode, (uint32_t) now);
     * parent->dirty = true;
     */

    /*
     * TODO: Update timestamp for inode.
     *
     * ext4_inode_set_change_inode_time(child->inode,
     *     (uint32_t) now);
     */
    if (ext4_inode_get_links_cnt(child->inode)) {
        ext4_fs_inode_links_count_dec(child);
        child->dirty = true;
    }

    return EOK;
}

/****************************************************************************/

int ext4_mount(struct ext4_blockdev *bd, const char *mount_point,
           bool read_only)
{
    int r;
    uint32_t bsize;
    struct ext4_bcache *bc;
    struct ext4_mountpoint *mp = 0;

    ext4_assert(mount_point && bd);

    size_t mp_len = strlen(mount_point);

    if (mp_len > CONFIG_EXT4_MAX_MP_NAME)
        return EINVAL;

    for (size_t i = 0; i < CONFIG_EXT4_MOUNTPOINTS_COUNT; ++i) {
        if (!s_mp[i].mounted) {
            strcpy(s_mp[i].name, mount_point);
            mp = &s_mp[i];
            break;
        }

        if (!strcmp(s_mp[i].name, mount_point))
            return EOK;
    }

<<<<<<< HEAD
	for (size_t i = 0; i < CONFIG_EXT4_MOUNTPOINTS_COUNT; ++i) {
		if (!s_mp[i].mounted) {
			strcpy(s_mp[i].name, mount_point);
			mp = &s_mp[i];
			break;
		}
=======
    if (!mp)
        return ENOMEM;
>>>>>>> a94fe63e

    r = ext4_block_init(bd);
    if (r != EOK)
        return r;

    r = ext4_fs_init(&mp->fs, bd, read_only);
    if (r != EOK) {
        ext4_block_fini(bd);
        return r;
    }

    bsize = ext4_sb_get_block_size(&mp->fs.sb);
    ext4_block_set_lb_size(bd, bsize);
    bc = &mp->bc;

    r = ext4_bcache_init_dynamic(bc, CONFIG_BLOCK_DEV_CACHE_SIZE, bsize);
    if (r != EOK) {
        ext4_block_fini(bd);
        return r;
    }

    if (bsize != bc->itemsize)
        return ENOTSUP;

    /*Bind block cache to block device*/
    r = ext4_block_bind_bcache(bd, bc);
    if (r != EOK) {
        ext4_bcache_cleanup(bc);
        ext4_block_fini(bd);
        ext4_bcache_fini_dynamic(bc);
        return r;
    }

<<<<<<< HEAD
	if (bsize != bc->itemsize)
		return ENOTSUP;

	/*Bind block cache to block device*/
	r = ext4_block_bind_bcache(bd, bc);
	if (r != EOK) {
		ext4_bcache_cleanup(bc);
		ext4_block_fini(bd);
		ext4_bcache_fini_dynamic(bc);
		return r;
	}

	bd->fs = &mp->fs;
	mp->mounted = 1;
	return r;
=======
    bd->fs = &mp->fs;
    mp->mounted = 1;
    return r;
>>>>>>> a94fe63e
}

int ext4_umount(const char *mount_point)
{
    int i;
    int r;
    struct ext4_mountpoint *mp = 0;

    for (i = 0; i < CONFIG_EXT4_MOUNTPOINTS_COUNT; ++i) {
        if (!strcmp(s_mp[i].name, mount_point)) {
            mp = &s_mp[i];
            break;
        }
    }

    if (!mp)
        return ENODEV;

    r = ext4_fs_fini(&mp->fs);
    if (r != EOK)
        goto Finish;

    mp->mounted = 0;

    ext4_bcache_cleanup(mp->fs.bdev->bc);
    ext4_bcache_fini_dynamic(mp->fs.bdev->bc);

    r = ext4_block_fini(mp->fs.bdev);
Finish:
    mp->fs.bdev->fs = NULL;
    memset(mp, 0, sizeof(struct ext4_mountpoint));
    return r;
}

static struct ext4_mountpoint *ext4_get_mount(const char *path)
{
    struct ext4_mountpoint *mp = NULL;
    uint32_t fspath, prefixlen;

    prefixlen = 0;
    for (size_t i = 0; i < CONFIG_EXT4_MOUNTPOINTS_COUNT; ++i) {

        if (!s_mp[i].mounted)
            continue;

        fspath = strlen(s_mp[i].name);

        if ((fspath < prefixlen) || (strncmp(s_mp[i].name, path, fspath) != 0))
            continue;

        /* check next path separator */
        if (fspath > 1 && (strlen(path) > fspath) && (path[fspath] != '/'))
            continue;
        mp = &s_mp[i];
        prefixlen = fspath;
    }
    return mp;
}

__ext4_unused
static int __ext4_journal_start(const char *mount_point)
{
    int r = EOK;
    struct ext4_mountpoint *mp = ext4_get_mount(mount_point);

    if (!mp)
        return ENOENT;

    if (mp->fs.read_only)
        return EOK;

    if (ext4_sb_feature_com(&mp->fs.sb,
                EXT4_FCOM_HAS_JOURNAL)) {
        r = jbd_get_fs(&mp->fs, &mp->jbd_fs);
        if (r != EOK)
            goto Finish;

        r = jbd_journal_start(&mp->jbd_fs, &mp->jbd_journal);
        if (r != EOK) {
            mp->jbd_fs.dirty = false;
            jbd_put_fs(&mp->jbd_fs);
            goto Finish;
        }
        mp->fs.jbd_fs = &mp->jbd_fs;
        mp->fs.jbd_journal = &mp->jbd_journal;
    }
Finish:
    return r;
}

__ext4_unused
static int __ext4_journal_stop(const char *mount_point)
{
    int r = EOK;
    struct ext4_mountpoint *mp = ext4_get_mount(mount_point);

    if (!mp)
        return ENOENT;

    if (mp->fs.read_only)
        return EOK;

    if (ext4_sb_feature_com(&mp->fs.sb,
                EXT4_FCOM_HAS_JOURNAL)) {
        r = jbd_journal_stop(&mp->jbd_journal);
        if (r != EOK) {
            mp->jbd_fs.dirty = false;
            jbd_put_fs(&mp->jbd_fs);
            mp->fs.jbd_journal = NULL;
            mp->fs.jbd_fs = NULL;
            goto Finish;
        }

        r = jbd_put_fs(&mp->jbd_fs);
        if (r != EOK) {
            mp->fs.jbd_journal = NULL;
            mp->fs.jbd_fs = NULL;
            goto Finish;
        }

        mp->fs.jbd_journal = NULL;
        mp->fs.jbd_fs = NULL;
    }
Finish:
    return r;
}

__ext4_unused
static int __ext4_recover(const char *mount_point)
{
    struct ext4_mountpoint *mp = ext4_get_mount(mount_point);
    int r = ENOTSUP;

    if (!mp)
        return ENOENT;

    EXT4_MP_LOCK(mp);
    if (ext4_sb_feature_com(&mp->fs.sb, EXT4_FCOM_HAS_JOURNAL)) {
        struct jbd_fs *jbd_fs = ext4_calloc(1, sizeof(struct jbd_fs));
        if (!jbd_fs) {
             r = ENOMEM;
             goto Finish;
        }

        r = jbd_get_fs(&mp->fs, jbd_fs);
        if (r != EOK) {
            ext4_free(jbd_fs);
            goto Finish;
        }

        r = jbd_recover(jbd_fs);
        jbd_put_fs(jbd_fs);
        ext4_free(jbd_fs);
    }
    if (r == EOK && !mp->fs.read_only) {
        uint32_t bgid;
        uint64_t free_blocks_count = 0;
        uint32_t free_inodes_count = 0;
        struct ext4_block_group_ref bg_ref;

        /* Update superblock's stats */
        for (bgid = 0;bgid < ext4_block_group_cnt(&mp->fs.sb);bgid++) {
            r = ext4_fs_get_block_group_ref(&mp->fs, bgid, &bg_ref);
            if (r != EOK)
                goto Finish;

            free_blocks_count +=
                ext4_bg_get_free_blocks_count(bg_ref.block_group,
                        &mp->fs.sb);
            free_inodes_count +=
                ext4_bg_get_free_inodes_count(bg_ref.block_group,
                        &mp->fs.sb);

            ext4_fs_put_block_group_ref(&bg_ref);
        }
        ext4_sb_set_free_blocks_cnt(&mp->fs.sb, free_blocks_count);
        ext4_set32(&mp->fs.sb, free_inodes_count, free_inodes_count);
        /* We don't need to save the superblock stats immediately. */
    }

Finish:
    EXT4_MP_UNLOCK(mp);
    return r;
}

__ext4_unused
static int __ext4_trans_start(struct ext4_mountpoint *mp)
{
    int r = EOK;

    if (mp->fs.jbd_journal && !mp->fs.curr_trans) {
        struct jbd_journal *journal = mp->fs.jbd_journal;
        struct jbd_trans *trans;
        trans = jbd_journal_new_trans(journal);
        if (!trans) {
            r = ENOMEM;
            goto Finish;
        }
        mp->fs.curr_trans = trans;
    }
Finish:
    return r;
}

__ext4_unused
static int __ext4_trans_stop(struct ext4_mountpoint *mp)
{
    int r = EOK;

    if (mp->fs.jbd_journal && mp->fs.curr_trans) {
        struct jbd_journal *journal = mp->fs.jbd_journal;
        struct jbd_trans *trans = mp->fs.curr_trans;
        r = jbd_journal_commit_trans(journal, trans);
        mp->fs.curr_trans = NULL;
    }
    return r;
}

__ext4_unused
static void __ext4_trans_abort(struct ext4_mountpoint *mp)
{
    if (mp->fs.jbd_journal && mp->fs.curr_trans) {
        struct jbd_journal *journal = mp->fs.jbd_journal;
        struct jbd_trans *trans = mp->fs.curr_trans;
        jbd_journal_free_trans(journal, trans, true);
        mp->fs.curr_trans = NULL;
    }
}

int ext4_journal_start(const char *mount_point __ext4_unused)
{
    int r = EOK;
#if CONFIG_JOURNALING_ENABLE
    r = __ext4_journal_start(mount_point);
#endif
    return r;
}

int ext4_journal_stop(const char *mount_point __ext4_unused)
{
    int r = EOK;
#if CONFIG_JOURNALING_ENABLE
    r = __ext4_journal_stop(mount_point);
#endif
    return r;
}

int ext4_recover(const char *mount_point __ext4_unused)
{
    int r = EOK;
#if CONFIG_JOURNALING_ENABLE
    r = __ext4_recover(mount_point);
#endif
    return r;
}

static int ext4_trans_start(struct ext4_mountpoint *mp __ext4_unused)
{
    int r = EOK;
#if CONFIG_JOURNALING_ENABLE
    r = __ext4_trans_start(mp);
#endif
    return r;
}

static int ext4_trans_stop(struct ext4_mountpoint *mp __ext4_unused)
{
    int r = EOK;
#if CONFIG_JOURNALING_ENABLE
    r = __ext4_trans_stop(mp);
#endif
    return r;
}

static void ext4_trans_abort(struct ext4_mountpoint *mp __ext4_unused)
{
#if CONFIG_JOURNALING_ENABLE
    __ext4_trans_abort(mp);
#endif
}


int ext4_mount_point_stats(const char *mount_point,
               struct ext4_mount_stats *stats)
{
    struct ext4_mountpoint *mp = ext4_get_mount(mount_point);

    if (!mp)
        return ENOENT;

    EXT4_MP_LOCK(mp);
    stats->inodes_count = ext4_get32(&mp->fs.sb, inodes_count);
    stats->free_inodes_count = ext4_get32(&mp->fs.sb, free_inodes_count);
    stats->blocks_count = ext4_sb_get_blocks_cnt(&mp->fs.sb);
    stats->free_blocks_count = ext4_sb_get_free_blocks_cnt(&mp->fs.sb);
    stats->block_size = ext4_sb_get_block_size(&mp->fs.sb);

    stats->block_group_count = ext4_block_group_cnt(&mp->fs.sb);
    stats->blocks_per_group = ext4_get32(&mp->fs.sb, blocks_per_group);
    stats->inodes_per_group = ext4_get32(&mp->fs.sb, inodes_per_group);

    memcpy(stats->volume_name, mp->fs.sb.volume_name, 16);
    EXT4_MP_UNLOCK(mp);

    return EOK;
}

int ext4_mount_setup_locks(const char *mount_point,
               const struct ext4_lock *locks)
{
    uint32_t i;
    struct ext4_mountpoint *mp = 0;

    for (i = 0; i < CONFIG_EXT4_MOUNTPOINTS_COUNT; ++i) {
        if (!strcmp(s_mp[i].name, mount_point)) {
            mp = &s_mp[i];
            break;
        }
    }
    if (!mp)
        return ENOENT;

    mp->os_locks = locks;
    return EOK;
}

/********************************FILE OPERATIONS*****************************/

static int ext4_path_check(const char *path, bool *is_goal)
{
    int i;

    for (i = 0; i < EXT4_DIRECTORY_FILENAME_LEN; ++i) {

        if (path[i] == '/') {
            *is_goal = false;
            return i;
        }

        if (path[i] == 0) {
            *is_goal = true;
            return i;
        }
    }

    return 0;
}

static bool ext4_parse_flags(const char *flags, uint32_t *file_flags)
{
    if (!flags)
        return false;

    if (!strcmp(flags, "r") || !strcmp(flags, "rb")) {
        *file_flags = O_RDONLY;
        return true;
    }

    if (!strcmp(flags, "w") || !strcmp(flags, "wb")) {
        *file_flags = O_WRONLY | O_CREAT | O_TRUNC;
        return true;
    }

    if (!strcmp(flags, "a") || !strcmp(flags, "ab")) {
        *file_flags = O_WRONLY | O_CREAT | O_APPEND;
        return true;
    }

    if (!strcmp(flags, "r+") || !strcmp(flags, "rb+") ||
        !strcmp(flags, "r+b")) {
        *file_flags = O_RDWR;
        return true;
    }

    if (!strcmp(flags, "w+") || !strcmp(flags, "wb+") ||
        !strcmp(flags, "w+b")) {
        *file_flags = O_RDWR | O_CREAT | O_TRUNC;
        return true;
    }

    if (!strcmp(flags, "a+") || !strcmp(flags, "ab+") ||
        !strcmp(flags, "a+b")) {
        *file_flags = O_RDWR | O_CREAT | O_APPEND;
        return true;
    }

    return false;
}

static int ext4_trunc_inode(struct ext4_mountpoint *mp,
                uint32_t index, uint64_t new_size)
{
    int r = EOK;
    struct ext4_fs *const fs = &mp->fs;
    struct ext4_inode_ref inode_ref;
    uint64_t inode_size;
    bool has_trans = mp->fs.jbd_journal && mp->fs.curr_trans;
    r = ext4_fs_get_inode_ref(fs, index, &inode_ref);
    if (r != EOK)
        return r;

    inode_size = ext4_inode_get_size(&fs->sb, inode_ref.inode);
    ext4_fs_put_inode_ref(&inode_ref);
    if (has_trans)
        ext4_trans_stop(mp);

    while (inode_size > new_size + CONFIG_MAX_TRUNCATE_SIZE) {

        inode_size -= CONFIG_MAX_TRUNCATE_SIZE;

        ext4_trans_start(mp);
        r = ext4_fs_get_inode_ref(fs, index, &inode_ref);
        if (r != EOK) {
            ext4_trans_abort(mp);
            break;
        }
        r = ext4_fs_truncate_inode(&inode_ref, inode_size);
        if (r != EOK)
            ext4_fs_put_inode_ref(&inode_ref);
        else
            r = ext4_fs_put_inode_ref(&inode_ref);

        if (r != EOK) {
            ext4_trans_abort(mp);
            goto Finish;
        } else
            ext4_trans_stop(mp);
    }

    if (inode_size > new_size) {

        inode_size = new_size;

        ext4_trans_start(mp);
        r = ext4_fs_get_inode_ref(fs, index, &inode_ref);
        if (r != EOK) {
            ext4_trans_abort(mp);
            goto Finish;
        }
        r = ext4_fs_truncate_inode(&inode_ref, inode_size);
        if (r != EOK)
            ext4_fs_put_inode_ref(&inode_ref);
        else
            r = ext4_fs_put_inode_ref(&inode_ref);

        if (r != EOK)
            ext4_trans_abort(mp);
        else
            ext4_trans_stop(mp);

    }

Finish:

    if (has_trans)
        ext4_trans_start(mp);

    return r;
}

static int ext4_trunc_dir(struct ext4_mountpoint *mp,
              struct ext4_inode_ref *parent,
              struct ext4_inode_ref *dir)
{
    int r = EOK;
    bool is_dir = ext4_inode_is_type(&mp->fs.sb, dir->inode,
            EXT4_INODE_MODE_DIRECTORY);
    uint32_t block_size = ext4_sb_get_block_size(&mp->fs.sb);
    if (!is_dir)
        return EINVAL;

#if CONFIG_DIR_INDEX_ENABLE
    /* Initialize directory index if supported */
    if (ext4_sb_feature_com(&mp->fs.sb, EXT4_FCOM_DIR_INDEX)) {
        r = ext4_dir_dx_init(dir, parent);
        if (r != EOK)
            return r;

        r = ext4_trunc_inode(mp, dir->index,
                     EXT4_DIR_DX_INIT_BCNT * block_size);
        if (r != EOK)
            return r;
    } else
#endif
    {
        r = ext4_trunc_inode(mp, dir->index, block_size);
        if (r != EOK)
            return r;
    }

    return ext4_fs_truncate_inode(dir, 0);
}

/*
 * NOTICE: if filetype is equal to EXT4_DIRENTRY_UNKNOWN,
 * any filetype of the target dir entry will be accepted.
 */
static int ext4_generic_open2(ext4_file *f, const char *path, int flags,
                  int ftype, uint32_t *parent_inode,
                  uint32_t *name_off)
{
    bool is_goal = false;
    uint32_t imode = EXT4_INODE_MODE_DIRECTORY;
    uint32_t next_inode;

    int r;
    int len;
    struct ext4_mountpoint *mp = ext4_get_mount(path);
    struct ext4_dir_search_result result;
    struct ext4_inode_ref ref;

    f->mp = 0;

    if (!mp)
        return ENOENT;

    struct ext4_fs *const fs = &mp->fs;
    struct ext4_sblock *const sb = &mp->fs.sb;

    if (fs->read_only && flags & O_CREAT)
        return EROFS;

    f->flags = flags;

    /*Skip mount point*/
    path += strlen(mp->name);
    if (path[0] == '/')
    {
        path += 1;
    }

    if (name_off)
        *name_off = strlen(mp->name);

    /*Load root*/
    r = ext4_fs_get_inode_ref(fs, EXT4_INODE_ROOT_INDEX, &ref);
    if (r != EOK)
        return r;

    if (parent_inode)
        *parent_inode = ref.index;

    len = ext4_path_check(path, &is_goal);
    while (1) {

        len = ext4_path_check(path, &is_goal);
        if (!len) {
            /*If root open was request.*/
            if (ftype == EXT4_DE_DIR || ftype == EXT4_DE_UNKNOWN)
                if (is_goal)
                    break;

            r = ENOENT;
            break;
        }

        r = ext4_dir_find_entry(&result, &ref, path, len);
        if (r != EOK) {

            /*Destroy last result*/
            ext4_dir_destroy_result(&ref, &result);
            if (r != ENOENT)
                break;

            if (!(f->flags & O_CREAT))
                break;

            /*O_CREAT allows create new entry*/
            struct ext4_inode_ref child_ref;
            r = ext4_fs_alloc_inode(fs, &child_ref,
                    is_goal ? ftype : EXT4_DE_DIR);

            if (r != EOK)
                break;

            ext4_fs_inode_blocks_init(fs, &child_ref);

            /*Link with root dir.*/
            r = ext4_link(mp, &ref, &child_ref, path, len, false);
            if (r != EOK) {
                /*Fail. Free new inode.*/
                ext4_fs_free_inode(&child_ref);
                /*We do not want to write new inode.
                  But block has to be released.*/
                child_ref.dirty = false;
                ext4_fs_put_inode_ref(&child_ref);
                break;
            }

            ext4_fs_put_inode_ref(&child_ref);
            continue;
        }

        if (parent_inode)
            *parent_inode = ref.index;

        next_inode = ext4_dir_en_get_inode(result.dentry);
        if (ext4_sb_feature_incom(sb, EXT4_FINCOM_FILETYPE)) {
            uint8_t t;
            t = ext4_dir_en_get_inode_type(sb, result.dentry);
            imode = ext4_fs_correspond_inode_mode(t);
        } else {
            struct ext4_inode_ref child_ref;
            r = ext4_fs_get_inode_ref(fs, next_inode, &child_ref);
            if (r != EOK)
                break;

            imode = ext4_inode_type(sb, child_ref.inode);
            ext4_fs_put_inode_ref(&child_ref);
        }

        r = ext4_dir_destroy_result(&ref, &result);
        if (r != EOK)
            break;

        /*If expected file error*/
        if (imode != EXT4_INODE_MODE_DIRECTORY && !is_goal) {
            r = ENOENT;
            break;
        }
        if (ftype != EXT4_DE_UNKNOWN) {
            bool df = imode != ext4_fs_correspond_inode_mode(ftype);
            if (df && is_goal) {
                r = ENOENT;
                break;
            }
        }

        r = ext4_fs_put_inode_ref(&ref);
        if (r != EOK)
            break;

        r = ext4_fs_get_inode_ref(fs, next_inode, &ref);
        if (r != EOK)
            break;

        if (is_goal)
            break;

        path += len + 1;

        if (name_off)
            *name_off += len + 1;
    }

    if (r != EOK) {
        ext4_fs_put_inode_ref(&ref);
        return r;
    }

    if (is_goal) {

        if ((f->flags & O_TRUNC) && (imode == EXT4_INODE_MODE_FILE)) {
            r = ext4_trunc_inode(mp, ref.index, 0);
            if (r != EOK) {
                ext4_fs_put_inode_ref(&ref);
                return r;
            }
        }

        f->mp = mp;
        f->fsize = ext4_inode_get_size(sb, ref.inode);
        f->inode = ref.index;
        f->fpos = 0;

        if (f->flags & O_APPEND)
            f->fpos = f->fsize;
    }

    return ext4_fs_put_inode_ref(&ref);
}

/****************************************************************************/

static int ext4_generic_open(ext4_file *f, const char *path, const char *flags,
                 bool file_expect, uint32_t *parent_inode,
                 uint32_t *name_off)
{
    uint32_t iflags;
    int filetype;
    int r;
    struct ext4_mountpoint *mp = ext4_get_mount(path);

    if (ext4_parse_flags(flags, &iflags) == false)
        return EINVAL;

    if (file_expect == true)
        filetype = EXT4_DE_REG_FILE;
    else
        filetype = EXT4_DE_DIR;

    if (iflags & O_CREAT)
        ext4_trans_start(mp);

    r = ext4_generic_open2(f, path, iflags, filetype, parent_inode,
                name_off);

    if (iflags & O_CREAT) {
        if (r == EOK)
            ext4_trans_stop(mp);
        else
            ext4_trans_abort(mp);
    }

    return r;
}

static int ext4_create_hardlink(const char *path,
        struct ext4_inode_ref *child_ref, bool rename)
{
    bool is_goal = false;
    uint32_t inode_mode = EXT4_INODE_MODE_DIRECTORY;
    uint32_t next_inode;

    int r;
    int len;
    struct ext4_mountpoint *mp = ext4_get_mount(path);
    struct ext4_dir_search_result result;
    struct ext4_inode_ref ref;

    if (!mp)
        return ENOENT;

    struct ext4_fs *const fs = &mp->fs;
    struct ext4_sblock *const sb = &mp->fs.sb;

    /*Skip mount point*/
    path += strlen(mp->name);
    if (path[0] == '/')
    {
        path += 1;
    }
    /*Load root*/
    r = ext4_fs_get_inode_ref(fs, EXT4_INODE_ROOT_INDEX, &ref);
    if (r != EOK)
        return r;

    len = ext4_path_check(path, &is_goal);
    while (1) {

        len = ext4_path_check(path, &is_goal);
        if (!len) {
            /*If root open was request.*/
            r = is_goal ? EINVAL : ENOENT;
            break;
        }

        r = ext4_dir_find_entry(&result, &ref, path, len);
        if (r != EOK) {

            /*Destroy last result*/
            ext4_dir_destroy_result(&ref, &result);

            if (r != ENOENT || !is_goal)
                break;

            /*Link with root dir.*/
            r = ext4_link(mp, &ref, child_ref, path, len, rename);
            break;
        } else if (r == EOK && is_goal) {
            /*Destroy last result*/
            ext4_dir_destroy_result(&ref, &result);
            r = EEXIST;
            break;
        }

        next_inode = result.dentry->inode;
        if (ext4_sb_feature_incom(sb, EXT4_FINCOM_FILETYPE)) {
            uint8_t t;
            t = ext4_dir_en_get_inode_type(sb, result.dentry);
            inode_mode = ext4_fs_correspond_inode_mode(t);
        } else {
            struct ext4_inode_ref child_ref;
            r = ext4_fs_get_inode_ref(fs, next_inode, &child_ref);
            if (r != EOK)
                break;

            inode_mode = ext4_inode_type(sb, child_ref.inode);
            ext4_fs_put_inode_ref(&child_ref);
        }

        r = ext4_dir_destroy_result(&ref, &result);
        if (r != EOK)
            break;

        if (inode_mode != EXT4_INODE_MODE_DIRECTORY) {
            r = is_goal ? EEXIST : ENOENT;
            break;
        }

        r = ext4_fs_put_inode_ref(&ref);
        if (r != EOK)
            break;

        r = ext4_fs_get_inode_ref(fs, next_inode, &ref);
        if (r != EOK)
            break;

        if (is_goal)
            break;

        path += len + 1;
    };

    if (r != EOK) {
        ext4_fs_put_inode_ref(&ref);
        return r;
    }

    r = ext4_fs_put_inode_ref(&ref);
    return r;
}

static int ext4_remove_orig_reference(const char *path, uint32_t name_off,
                      struct ext4_inode_ref *parent_ref,
                      struct ext4_inode_ref *child_ref)
{
    bool is_goal;
    int r;
    int len;
    struct ext4_mountpoint *mp = ext4_get_mount(path);

    if (!mp)
        return ENOENT;

    /*Set path*/
    path += name_off;

    len = ext4_path_check(path, &is_goal);

    /* Remove entry from parent directory */
    r = ext4_dir_remove_entry(parent_ref, path, len);
    if (r != EOK)
        goto Finish;

    if (ext4_inode_is_type(&mp->fs.sb, child_ref->inode,
                   EXT4_INODE_MODE_DIRECTORY)) {
        ext4_fs_inode_links_count_dec(parent_ref);
        parent_ref->dirty = true;
    }
Finish:
    return r;
}

int ext4_flink(const char *path, const char *hardlink_path)
{
    int r;
    ext4_file f;
    uint32_t name_off;
    bool child_loaded = false;
    uint32_t parent_inode, child_inode;
    struct ext4_mountpoint *mp = ext4_get_mount(path);
    struct ext4_mountpoint *target_mp = ext4_get_mount(hardlink_path);
    struct ext4_inode_ref child_ref;

    if (!mp)
        return ENOENT;

    if (mp->fs.read_only)
        return EROFS;

    /* Will that happen? Anyway return EINVAL for such case. */
    if (mp != target_mp)
        return EINVAL;

    EXT4_MP_LOCK(mp);
    r = ext4_generic_open2(&f, path, O_RDONLY, EXT4_DE_UNKNOWN,
                   &parent_inode, &name_off);
    if (r != EOK) {
        EXT4_MP_UNLOCK(mp);
        return r;
    }

    child_inode = f.inode;
    ext4_fclose(&f);
    ext4_trans_start(mp);

    /*We have file to unlink. Load it.*/
    r = ext4_fs_get_inode_ref(&mp->fs, child_inode, &child_ref);
    if (r != EOK)
        goto Finish;

    child_loaded = true;

    /* Creating hardlink for directory is not allowed. */
    if (ext4_inode_is_type(&mp->fs.sb, child_ref.inode,
                   EXT4_INODE_MODE_DIRECTORY)) {
        r = EINVAL;
        goto Finish;
    }

    r = ext4_create_hardlink(hardlink_path, &child_ref, false);

Finish:
    if (child_loaded)
        ext4_fs_put_inode_ref(&child_ref);

    if (r != EOK)
        ext4_trans_abort(mp);
    else
        ext4_trans_stop(mp);

    EXT4_MP_UNLOCK(mp);
    return r;

}

int ext4_frename(const char *path, const char *new_path)
{
    int r;
    ext4_file f;
    uint32_t name_off;
    bool parent_loaded = false, child_loaded = false;
    uint32_t parent_inode, child_inode;
    struct ext4_mountpoint *mp = ext4_get_mount(path);
    struct ext4_inode_ref child_ref, parent_ref;

    if (!mp)
        return ENOENT;

    if (mp->fs.read_only)
        return EROFS;

    EXT4_MP_LOCK(mp);

    r = ext4_generic_open2(&f, path, O_RDONLY, EXT4_DE_UNKNOWN,
                &parent_inode, &name_off);
    if (r != EOK) {
        EXT4_MP_UNLOCK(mp);
        return r;
    }

    child_inode = f.inode;
    ext4_fclose(&f);
    ext4_trans_start(mp);

    /*Load parent*/
    r = ext4_fs_get_inode_ref(&mp->fs, parent_inode, &parent_ref);
    if (r != EOK)
        goto Finish;

    parent_loaded = true;

    /*We have file to unlink. Load it.*/
    r = ext4_fs_get_inode_ref(&mp->fs, child_inode, &child_ref);
    if (r != EOK)
        goto Finish;

    child_loaded = true;

    r = ext4_create_hardlink(new_path, &child_ref, true);
    if (r != EOK)
        goto Finish;

    r = ext4_remove_orig_reference(path, name_off, &parent_ref, &child_ref);
    if (r != EOK)
        goto Finish;

Finish:
    if (parent_loaded)
        ext4_fs_put_inode_ref(&parent_ref);

    if (child_loaded)
        ext4_fs_put_inode_ref(&child_ref);

    if (r != EOK)
        ext4_trans_abort(mp);
    else
        ext4_trans_stop(mp);

    EXT4_MP_UNLOCK(mp);
    return r;

}

/****************************************************************************/

int ext4_get_sblock(const char *mount_point, struct ext4_sblock **sb)
{
    struct ext4_mountpoint *mp = ext4_get_mount(mount_point);

    if (!mp)
        return ENOENT;

    *sb = &mp->fs.sb;
    return EOK;
}

int ext4_cache_write_back(const char *path, bool on)
{
    struct ext4_mountpoint *mp = ext4_get_mount(path);
    int ret;

    if (!mp)
        return ENOENT;

    EXT4_MP_LOCK(mp);
    ret = ext4_block_cache_write_back(mp->fs.bdev, on);
    EXT4_MP_UNLOCK(mp);
    return ret;
}

int ext4_cache_flush(const char *path)
{
    struct ext4_mountpoint *mp = ext4_get_mount(path);
    int ret;

    if (!mp)
        return ENOENT;

    EXT4_MP_LOCK(mp);
    ret = ext4_block_cache_flush(mp->fs.bdev);
    EXT4_MP_UNLOCK(mp);
    return ret;
}

int ext4_fremove(const char *path)
{
    ext4_file f;
    uint32_t parent_inode;
    uint32_t child_inode;
    uint32_t name_off;
    bool is_goal;
    int r;
    int len;
    struct ext4_inode_ref child;
    struct ext4_inode_ref parent;
    struct ext4_mountpoint *mp = ext4_get_mount(path);

    if (!mp)
        return ENOENT;

    if (mp->fs.read_only)
        return EROFS;

    EXT4_MP_LOCK(mp);
    r = ext4_generic_open2(&f, path, O_RDONLY, EXT4_DE_UNKNOWN,
                   &parent_inode, &name_off);
    if (r != EOK) {
        EXT4_MP_UNLOCK(mp);
        return r;
    }

    child_inode = f.inode;
    ext4_fclose(&f);
    ext4_trans_start(mp);

    /*Load parent*/
    r = ext4_fs_get_inode_ref(&mp->fs, parent_inode, &parent);
    if (r != EOK) {
        ext4_trans_abort(mp);
        EXT4_MP_UNLOCK(mp);
        return r;
    }

    /*We have file to delete. Load it.*/
    r = ext4_fs_get_inode_ref(&mp->fs, child_inode, &child);
    if (r != EOK) {
        ext4_fs_put_inode_ref(&parent);
        ext4_trans_abort(mp);
        EXT4_MP_UNLOCK(mp);
        return r;
    }
    /* We do not allow opening files here. */
    if (ext4_inode_type(&mp->fs.sb, child.inode) ==
        EXT4_INODE_MODE_DIRECTORY) {
        ext4_fs_put_inode_ref(&parent);
        ext4_fs_put_inode_ref(&child);
        ext4_trans_abort(mp);
        EXT4_MP_UNLOCK(mp);
        return r;
    }

    /*Link count will be zero, the inode should be freed. */
    if (ext4_inode_get_links_cnt(child.inode) == 1) {
        ext4_block_cache_write_back(mp->fs.bdev, 1);
        r = ext4_trunc_inode(mp, child.index, 0);
        if (r != EOK) {
            ext4_fs_put_inode_ref(&parent);
            ext4_fs_put_inode_ref(&child);
            ext4_trans_abort(mp);
            EXT4_MP_UNLOCK(mp);
            return r;
        }
        ext4_block_cache_write_back(mp->fs.bdev, 0);
    }

    /*Set path*/
    path += name_off;
    if (path[0] == '/')
    {
        path += 1;
    }

    len = ext4_path_check(path, &is_goal);

    /*Unlink from parent*/
    r = ext4_unlink(mp, &parent, &child, path, len);
    if (r != EOK)
        goto Finish;

    /*Link count is zero, the inode should be freed. */
    if (!ext4_inode_get_links_cnt(child.inode)) {
        ext4_inode_set_del_time(child.inode, -1L);

        r = ext4_fs_free_inode(&child);
        if (r != EOK)
            goto Finish;
    }

Finish:
    ext4_fs_put_inode_ref(&child);
    ext4_fs_put_inode_ref(&parent);

    if (r != EOK)
        ext4_trans_abort(mp);
    else
        ext4_trans_stop(mp);

    EXT4_MP_UNLOCK(mp);
    return r;
}

int ext4_fopen(ext4_file *file, const char *path, const char *flags)
{
    struct ext4_mountpoint *mp = ext4_get_mount(path);
    int r;

    if (!mp)
        return ENOENT;

    EXT4_MP_LOCK(mp);

    ext4_block_cache_write_back(mp->fs.bdev, 1);
    r = ext4_generic_open(file, path, flags, true, 0, 0);
    ext4_block_cache_write_back(mp->fs.bdev, 0);

    EXT4_MP_UNLOCK(mp);
    return r;
}

int ext4_fopen2(ext4_file *file, const char *path, int flags)
{
    struct ext4_mountpoint *mp = ext4_get_mount(path);
    int r;
    int filetype;

    if (!mp)
        return ENOENT;

    filetype = EXT4_DE_REG_FILE;

    EXT4_MP_LOCK(mp);
    ext4_block_cache_write_back(mp->fs.bdev, 1);

    if (flags & O_CREAT)
        ext4_trans_start(mp);

    r = ext4_generic_open2(file, path, flags, filetype, NULL, NULL);

    if (flags & O_CREAT) {
        if (r == EOK)
            ext4_trans_stop(mp);
        else
            ext4_trans_abort(mp);
    }

    ext4_block_cache_write_back(mp->fs.bdev, 0);
    EXT4_MP_UNLOCK(mp);

    return r;
}

int ext4_fclose(ext4_file *file)
{
    ext4_assert(file && file->mp);

    file->mp = 0;
    file->flags = 0;
    file->inode = 0;
    file->fpos = file->fsize = 0;

    return EOK;
}

static int ext4_ftruncate_no_lock(ext4_file *file, uint64_t size)
{
    struct ext4_inode_ref ref;
    int r;


    r = ext4_fs_get_inode_ref(&file->mp->fs, file->inode, &ref);
    if (r != EOK) {
        EXT4_MP_UNLOCK(file->mp);
        return r;
    }

    /*Sync file size*/
    file->fsize = ext4_inode_get_size(&file->mp->fs.sb, ref.inode);
    if (file->fsize <= size) {
        r = EOK;
        goto Finish;
    }

    /*Start write back cache mode.*/
    r = ext4_block_cache_write_back(file->mp->fs.bdev, 1);
    if (r != EOK)
        goto Finish;

    r = ext4_trunc_inode(file->mp, ref.index, size);
    if (r != EOK)
        goto Finish;

    file->fsize = size;
    if (file->fpos > size)
        file->fpos = size;

    /*Stop write back cache mode*/
    ext4_block_cache_write_back(file->mp->fs.bdev, 0);

    if (r != EOK)
        goto Finish;

Finish:
    ext4_fs_put_inode_ref(&ref);
    return r;

}

int ext4_ftruncate(ext4_file *f, uint64_t size)
{
    int r;
    ext4_assert(f && f->mp);

    if (f->mp->fs.read_only)
        return EROFS;

    if (f->flags & O_RDONLY)
        return EPERM;

    EXT4_MP_LOCK(f->mp);

    ext4_trans_start(f->mp);
    r = ext4_ftruncate_no_lock(f, size);
    if (r != EOK)
        ext4_trans_abort(f->mp);
    else
        ext4_trans_stop(f->mp);

    EXT4_MP_UNLOCK(f->mp);
    return r;
}

int ext4_fread(ext4_file *file, void *buf, size_t size, size_t *rcnt)
{
    uint32_t unalg;
    uint32_t iblock_idx;
    uint32_t iblock_last;
    uint32_t block_size;

    ext4_fsblk_t fblock;
    ext4_fsblk_t fblock_start;
    uint32_t fblock_count;

    uint8_t *u8_buf = buf;
    int r;
    struct ext4_inode_ref ref;

    ext4_assert(file && file->mp);

    if (file->flags & O_WRONLY)
        return EPERM;

    if (!size)
        return EOK;

    EXT4_MP_LOCK(file->mp);

    struct ext4_fs *const fs = &file->mp->fs;
    struct ext4_sblock *const sb = &file->mp->fs.sb;

    if (rcnt)
        *rcnt = 0;

    r = ext4_fs_get_inode_ref(fs, file->inode, &ref);
    if (r != EOK) {
        EXT4_MP_UNLOCK(file->mp);
        return r;
    }

    /*Sync file size*/
    file->fsize = ext4_inode_get_size(sb, ref.inode);

    block_size = ext4_sb_get_block_size(sb);
    size = ((uint64_t)size > (file->fsize - file->fpos))
        ? ((size_t)(file->fsize - file->fpos)) : size;

    iblock_idx = (uint32_t)((file->fpos) / block_size);
    iblock_last = (uint32_t)((file->fpos + size) / block_size);
    unalg = (file->fpos) % block_size;
    /*If the size of symlink is smaller than 60 bytes*/
    bool softlink;
    softlink = ext4_inode_is_type(sb, ref.inode, EXT4_INODE_MODE_SOFTLINK);
    if (softlink && file->fsize < sizeof(ref.inode->blocks)
             && !ext4_inode_get_blocks_count(sb, ref.inode)) {

        char *content = (char *)ref.inode->blocks;
        if (file->fpos < file->fsize) {
            size_t len = size;
            if (unalg + size > (uint32_t)file->fsize)
                len = (uint32_t)file->fsize - unalg;
            memcpy(buf, content + unalg, len);
            if (rcnt)
                *rcnt = len;

        }

        r = EOK;
        goto Finish;
    }

    if (unalg) {
        size_t len =  size;
        if (size > (block_size - unalg))
            len = block_size - unalg;

        r = ext4_fs_get_inode_dblk_idx(&ref, iblock_idx, &fblock, true);
        if (r != EOK)
            goto Finish;
        
        /* Do we get an unwritten range? */
        if (fblock != 0) {
            uint64_t off = fblock * block_size + unalg;
            r = ext4_block_readbytes(file->mp->fs.bdev, off, u8_buf, len);
            if (r != EOK)
                goto Finish;

        } else {
            /* Yes, we do. */
            memset(u8_buf, 0, len);
        }

        u8_buf += len;
        size -= len;
        file->fpos += len;

        if (rcnt)
            *rcnt += len;

        iblock_idx++;
    }

    fblock_start = 0;
    fblock_count = 0;
    while (size >= block_size) {
        while (iblock_idx < iblock_last) {
            r = ext4_fs_get_inode_dblk_idx(&ref, iblock_idx,
                               &fblock, true);
            if (r != EOK)
                goto Finish;

            iblock_idx++;

            if (!fblock_start)
                fblock_start = fblock;

            if ((fblock_start + fblock_count) != fblock)
                break;

            fblock_count++;
        }

        r = ext4_blocks_get_direct(file->mp->fs.bdev, u8_buf, fblock_start,
                       fblock_count);
        if (r != EOK)
            goto Finish;

        size -= block_size * fblock_count;
        u8_buf += block_size * fblock_count;
        file->fpos += block_size * fblock_count;

        if (rcnt)
            *rcnt += block_size * fblock_count;

        fblock_start = fblock;
        fblock_count = 1;
    }

    if (size) {
        uint64_t off;
        r = ext4_fs_get_inode_dblk_idx(&ref, iblock_idx, &fblock, true);
        if (r != EOK)
            goto Finish;

        off = fblock * block_size;
        r = ext4_block_readbytes(file->mp->fs.bdev, off, u8_buf, size);
        if (r != EOK)
            goto Finish;

        file->fpos += size;

        if (rcnt)
            *rcnt += size;
    }
    

Finish:
    ext4_fs_put_inode_ref(&ref);
    EXT4_MP_UNLOCK(file->mp);
    return r;
}

int ext4_fwrite(ext4_file *file, const void *buf, size_t size, size_t *wcnt)
{
    uint32_t unalg;
    uint32_t iblk_idx;
    uint32_t iblock_last;
    uint32_t ifile_blocks;
    uint32_t block_size;

    uint32_t fblock_count;
    ext4_fsblk_t fblk;
    ext4_fsblk_t fblock_start;

    struct ext4_inode_ref ref;
    const uint8_t *u8_buf = buf;
    int r, rr = EOK;

    ext4_assert(file && file->mp);

    if (file->mp->fs.read_only)
        return EROFS;

    if (file->flags & O_RDONLY)
        return EPERM;

    if (!size)
        return EOK;

    EXT4_MP_LOCK(file->mp);
    ext4_trans_start(file->mp);

    struct ext4_fs *const fs = &file->mp->fs;
    struct ext4_sblock *const sb = &file->mp->fs.sb;

    if (wcnt)
        *wcnt = 0;

    r = ext4_fs_get_inode_ref(fs, file->inode, &ref);
    if (r != EOK) {
        ext4_trans_abort(file->mp);
        EXT4_MP_UNLOCK(file->mp);
        return r;
    }

    /*Sync file size*/
    file->fsize = ext4_inode_get_size(sb, ref.inode);
    block_size = ext4_sb_get_block_size(sb);

    iblock_last = (uint32_t)((file->fpos + size) / block_size);
    iblk_idx = (uint32_t)(file->fpos / block_size);
    ifile_blocks = (uint32_t)((file->fsize + block_size - 1) / block_size);

    unalg = (file->fpos) % block_size;
    if (unalg) {
        size_t len =  size;
        uint64_t off;
        if (size > (block_size - unalg))
            len = block_size - unalg;

        r = ext4_fs_init_inode_dblk_idx(&ref, iblk_idx, &fblk);
        if (r != EOK)
            goto Finish;

        off = fblk * block_size + unalg;
        r = ext4_block_writebytes(file->mp->fs.bdev, off, u8_buf, len);
        if (r != EOK)
            goto Finish;

        u8_buf += len;
        size -= len;
        file->fpos += len;

        if (wcnt)
            *wcnt += len;

        iblk_idx++;
    }

    /*Start write back cache mode.*/
    r = ext4_block_cache_write_back(file->mp->fs.bdev, 1);
    if (r != EOK)
        goto Finish;

    fblock_start = 0;
    fblock_count = 0;
    while (size >= block_size) {

        while (iblk_idx < iblock_last) {
            if (iblk_idx < ifile_blocks) {
                r = ext4_fs_init_inode_dblk_idx(&ref, iblk_idx,
                                &fblk);
                if (r != EOK)
                    goto Finish;
            } else {
                rr = ext4_fs_append_inode_dblk(&ref, &fblk,
                                   &iblk_idx);
                if (rr != EOK) {
                    /* Unable to append more blocks. But
                     * some block might be allocated already
                     * */
                    break;
                }
            }

            iblk_idx++;

            if (!fblock_start) {
                fblock_start = fblk;
            }

            if ((fblock_start + fblock_count) != fblk)
                break;

            fblock_count++;
        }

        r = ext4_blocks_set_direct(file->mp->fs.bdev, u8_buf, fblock_start,
                       fblock_count);
        if (r != EOK)
            break;

        size -= block_size * fblock_count;
        u8_buf += block_size * fblock_count;
        file->fpos += block_size * fblock_count;

        if (wcnt)
            *wcnt += block_size * fblock_count;

        fblock_start = fblk;
        fblock_count = 1;

        if (rr != EOK) {
            /*ext4_fs_append_inode_block has failed and no
             * more blocks might be written. But node size
             * should be updated.*/
            r = rr;
            goto out_fsize;
        }
    }

    /*Stop write back cache mode*/
    ext4_block_cache_write_back(file->mp->fs.bdev, 0);

    if (r != EOK)
        goto Finish;

    if (size) {
        uint64_t off;
        if (iblk_idx < ifile_blocks) {
            r = ext4_fs_init_inode_dblk_idx(&ref, iblk_idx, &fblk);
            if (r != EOK)
                goto Finish;
        } else {
            r = ext4_fs_append_inode_dblk(&ref, &fblk, &iblk_idx);
            if (r != EOK)
                /*Node size sholud be updated.*/
                goto out_fsize;
        }

        off = fblk * block_size;
        r = ext4_block_writebytes(file->mp->fs.bdev, off, u8_buf, size);
        if (r != EOK)
            goto Finish;

        file->fpos += size;

        if (wcnt)
            *wcnt += size;
    }

out_fsize:
    if (file->fpos > file->fsize) {
        file->fsize = file->fpos;
        ext4_inode_set_size(ref.inode, file->fsize);
        ref.dirty = true;
    }

Finish:
    r = ext4_fs_put_inode_ref(&ref);

    if (r != EOK)
        ext4_trans_abort(file->mp);
    else
        ext4_trans_stop(file->mp);

    EXT4_MP_UNLOCK(file->mp);
    return r;
}

int ext4_fseek(ext4_file *file, int64_t offset, uint32_t origin)
{
    switch (origin) {
    case SEEK_SET:
        if (offset < 0)
            return EINVAL;

        file->fpos = offset;
        return EOK;
    case SEEK_CUR:
        if ((offset < 0 && (uint64_t)(-offset) > file->fpos) ||
            (offset > 0 &&
             (uint64_t)offset > (file->fsize - file->fpos)))
            return EINVAL;

        file->fpos += offset;
        return EOK;
    case SEEK_END:
        if (offset < 0 || (uint64_t)offset > file->fsize)
            return EINVAL;

        file->fpos = file->fsize - offset;
        return EOK;
    }
    return EINVAL;
}

uint64_t ext4_ftell(ext4_file *file)
{
    return file->fpos;
}

uint64_t ext4_fsize(ext4_file *file)
{
    return file->fsize;
}


static int ext4_trans_get_inode_ref(const char *path,
                    struct ext4_mountpoint *mp,
                    struct ext4_inode_ref *inode_ref)
{
    int r;
    ext4_file f;

    r = ext4_generic_open2(&f, path, O_RDONLY, EXT4_DE_UNKNOWN, NULL, NULL);
    if (r != EOK)
        return r;

    ext4_trans_start(mp);

    r = ext4_fs_get_inode_ref(&mp->fs, f.inode, inode_ref);
    if (r != EOK) {
        ext4_trans_abort(mp);
        return r;
    }

    return r;
}

static int ext4_trans_put_inode_ref(struct ext4_mountpoint *mp,
                    struct ext4_inode_ref *inode_ref)
{
    int r;

    r = ext4_fs_put_inode_ref(inode_ref);
    if (r != EOK)
        ext4_trans_abort(mp);
    else
        ext4_trans_stop(mp);

    return r;
}


int ext4_raw_inode_fill(const char *path, uint32_t *ret_ino,
            struct ext4_inode *inode)
{
    int r;
    ext4_file f;
    struct ext4_inode_ref inode_ref;
    struct ext4_mountpoint *mp = ext4_get_mount(path);

    if (!mp)
        return ENOENT;

    EXT4_MP_LOCK(mp);

    r = ext4_generic_open2(&f, path, O_RDONLY, EXT4_DE_UNKNOWN, NULL, NULL);
    if (r != EOK) {
        EXT4_MP_UNLOCK(mp);
        return r;
    }

    /*Load parent*/
    r = ext4_fs_get_inode_ref(&mp->fs, f.inode, &inode_ref);
    if (r != EOK) {
        EXT4_MP_UNLOCK(mp);
        return r;
    }

    if (ret_ino)
        *ret_ino = f.inode;

    memcpy(inode, inode_ref.inode, sizeof(struct ext4_inode));
    ext4_fs_put_inode_ref(&inode_ref);
    EXT4_MP_UNLOCK(mp);

    return r;
}

int ext4_inode_exist(const char *path, int type)
{
    int r;
    ext4_file f;
    struct ext4_mountpoint *mp = ext4_get_mount(path);

    if (!mp)
        return ENOENT;

    EXT4_MP_LOCK(mp);
    r = ext4_generic_open2(&f, path, O_RDONLY, type, NULL, NULL);
    EXT4_MP_UNLOCK(mp);

    return r;
}

int ext4_mode_set(const char *path, uint32_t mode)
{
    int r;
    uint32_t orig_mode;
    struct ext4_inode_ref inode_ref;
    struct ext4_mountpoint *mp = ext4_get_mount(path);

    if (!mp)
        return ENOENT;

    if (mp->fs.read_only)
        return EROFS;

    EXT4_MP_LOCK(mp);

    r = ext4_trans_get_inode_ref(path, mp, &inode_ref);
    if (r != EOK)
        goto Finish;

    orig_mode = ext4_inode_get_mode(&mp->fs.sb, inode_ref.inode);
    orig_mode &= ~0xFFF;
    orig_mode |= mode & 0xFFF;
    ext4_inode_set_mode(&mp->fs.sb, inode_ref.inode, orig_mode);

    inode_ref.dirty = true;
    r = ext4_trans_put_inode_ref(mp, &inode_ref);

    Finish:
    EXT4_MP_UNLOCK(mp);

    return r;
}

int ext4_owner_set(const char *path, uint32_t uid, uint32_t gid)
{
    int r;
    struct ext4_inode_ref inode_ref;
    struct ext4_mountpoint *mp = ext4_get_mount(path);

    if (!mp)
        return ENOENT;

    if (mp->fs.read_only)
        return EROFS;

    EXT4_MP_LOCK(mp);

    r = ext4_trans_get_inode_ref(path, mp, &inode_ref);
    if (r != EOK)
        goto Finish;

    ext4_inode_set_uid(inode_ref.inode, uid);
    ext4_inode_set_gid(inode_ref.inode, gid);

    inode_ref.dirty = true;
    r = ext4_trans_put_inode_ref(mp, &inode_ref);

    Finish:
    EXT4_MP_UNLOCK(mp);

    return r;
}

int ext4_mode_get(const char *path, uint32_t *mode)
{
    struct ext4_inode_ref inode_ref;
    struct ext4_mountpoint *mp = ext4_get_mount(path);
    ext4_file f;
    int r;

    if (!mp)
        return ENOENT;

    EXT4_MP_LOCK(mp);

    r = ext4_generic_open2(&f, path, O_RDONLY, EXT4_DE_UNKNOWN, NULL, NULL);
    if (r != EOK)
        goto Finish;

    r = ext4_fs_get_inode_ref(&mp->fs, f.inode, &inode_ref);
    if (r != EOK)
        goto Finish;

    *mode = ext4_inode_get_mode(&mp->fs.sb, inode_ref.inode);
    r = ext4_fs_put_inode_ref(&inode_ref);

    Finish:
    EXT4_MP_UNLOCK(mp);

    return r;
}

int ext4_owner_get(const char *path, uint32_t *uid, uint32_t *gid)
{
    struct ext4_inode_ref inode_ref;
    struct ext4_mountpoint *mp = ext4_get_mount(path);
    ext4_file f;
    int r;

    if (!mp)
        return ENOENT;

    EXT4_MP_LOCK(mp);

    r = ext4_generic_open2(&f, path, O_RDONLY, EXT4_DE_UNKNOWN, NULL, NULL);
    if (r != EOK)
        goto Finish;

    r = ext4_fs_get_inode_ref(&mp->fs, f.inode, &inode_ref);
    if (r != EOK)
        goto Finish;

    *uid = ext4_inode_get_uid(inode_ref.inode);
    *gid = ext4_inode_get_gid(inode_ref.inode);
    r = ext4_fs_put_inode_ref(&inode_ref);

    Finish:
    EXT4_MP_UNLOCK(mp);

    return r;
}

int ext4_atime_set(const char *path, uint32_t atime)
{
    struct ext4_inode_ref inode_ref;
    struct ext4_mountpoint *mp = ext4_get_mount(path);
    int r;

    if (!mp)
        return ENOENT;

    if (mp->fs.read_only)
        return EROFS;

    EXT4_MP_LOCK(mp);

    r = ext4_trans_get_inode_ref(path, mp, &inode_ref);
    if (r != EOK)
        goto Finish;

    ext4_inode_set_access_time(inode_ref.inode, atime);
    inode_ref.dirty = true;
    r = ext4_trans_put_inode_ref(mp, &inode_ref);

    Finish:
    EXT4_MP_UNLOCK(mp);

    return r;
}

int ext4_mtime_set(const char *path, uint32_t mtime)
{
    struct ext4_inode_ref inode_ref;
    struct ext4_mountpoint *mp = ext4_get_mount(path);
    int r;

    if (!mp)
        return ENOENT;

    if (mp->fs.read_only)
        return EROFS;

    EXT4_MP_LOCK(mp);

    r = ext4_trans_get_inode_ref(path, mp, &inode_ref);
    if (r != EOK)
        goto Finish;

    ext4_inode_set_modif_time(inode_ref.inode, mtime);
    inode_ref.dirty = true;
    r = ext4_trans_put_inode_ref(mp, &inode_ref);

    Finish:
    EXT4_MP_UNLOCK(mp);

    return r;
}

int ext4_ctime_set(const char *path, uint32_t ctime)
{
    struct ext4_inode_ref inode_ref;
    struct ext4_mountpoint *mp = ext4_get_mount(path);
    int r;

    if (!mp)
        return ENOENT;

    if (mp->fs.read_only)
        return EROFS;

    EXT4_MP_LOCK(mp);

    r = ext4_trans_get_inode_ref(path, mp, &inode_ref);
    if (r != EOK)
        goto Finish;

    ext4_inode_set_change_inode_time(inode_ref.inode, ctime);
    inode_ref.dirty = true;
    r = ext4_trans_put_inode_ref(mp, &inode_ref);

    Finish:
    EXT4_MP_UNLOCK(mp);

    return r;
}

int ext4_atime_get(const char *path, uint32_t *atime)
{
    struct ext4_inode_ref inode_ref;
    struct ext4_mountpoint *mp = ext4_get_mount(path);
    ext4_file f;
    int r;

    if (!mp)
        return ENOENT;

    EXT4_MP_LOCK(mp);

    r = ext4_generic_open2(&f, path, O_RDONLY, EXT4_DE_UNKNOWN, NULL, NULL);
    if (r != EOK)
        goto Finish;

    r = ext4_fs_get_inode_ref(&mp->fs, f.inode, &inode_ref);
    if (r != EOK)
        goto Finish;

    *atime = ext4_inode_get_access_time(inode_ref.inode);
    r = ext4_fs_put_inode_ref(&inode_ref);

    Finish:
    EXT4_MP_UNLOCK(mp);

    return r;
}

int ext4_mtime_get(const char *path, uint32_t *mtime)
{
    struct ext4_inode_ref inode_ref;
    struct ext4_mountpoint *mp = ext4_get_mount(path);
    ext4_file f;
    int r;

    if (!mp)
        return ENOENT;

    EXT4_MP_LOCK(mp);

    r = ext4_generic_open2(&f, path, O_RDONLY, EXT4_DE_UNKNOWN, NULL, NULL);
    if (r != EOK)
        goto Finish;

    r = ext4_fs_get_inode_ref(&mp->fs, f.inode, &inode_ref);
    if (r != EOK)
        goto Finish;

    *mtime = ext4_inode_get_modif_time(inode_ref.inode);
    r = ext4_fs_put_inode_ref(&inode_ref);

    Finish:
    EXT4_MP_UNLOCK(mp);

    return r;
}

int ext4_ctime_get(const char *path, uint32_t *ctime)
{
    struct ext4_inode_ref inode_ref;
    struct ext4_mountpoint *mp = ext4_get_mount(path);
    ext4_file f;
    int r;

    if (!mp)
        return ENOENT;

    EXT4_MP_LOCK(mp);

    r = ext4_generic_open2(&f, path, O_RDONLY, EXT4_DE_UNKNOWN, NULL, NULL);
    if (r != EOK)
        goto Finish;

    r = ext4_fs_get_inode_ref(&mp->fs, f.inode, &inode_ref);
    if (r != EOK)
        goto Finish;

    *ctime = ext4_inode_get_change_inode_time(inode_ref.inode);
    r = ext4_fs_put_inode_ref(&inode_ref);

    Finish:
    EXT4_MP_UNLOCK(mp);

    return r;
}

static int ext4_fsymlink_set(ext4_file *f, const void *buf, uint32_t size)
{
    struct ext4_inode_ref ref;
    uint32_t sblock;
    ext4_fsblk_t fblock;
    uint32_t block_size;
    int r;

    ext4_assert(f && f->mp);

    if (!size)
        return EOK;

    r = ext4_fs_get_inode_ref(&f->mp->fs, f->inode, &ref);
    if (r != EOK)
        return r;

    /*Sync file size*/
    block_size = ext4_sb_get_block_size(&f->mp->fs.sb);
    if (size > block_size) {
        r = EINVAL;
        goto Finish;
    }
    r = ext4_ftruncate_no_lock(f, 0);
    if (r != EOK)
        goto Finish;

    /*Start write back cache mode.*/
    r = ext4_block_cache_write_back(f->mp->fs.bdev, 1);
    if (r != EOK)
        goto Finish;

    /*If the size of symlink is smaller than 60 bytes*/
    if (size < sizeof(ref.inode->blocks)) {
        memset(ref.inode->blocks, 0, sizeof(ref.inode->blocks));
        memcpy(ref.inode->blocks, buf, size);
        ext4_inode_clear_flag(ref.inode, EXT4_INODE_FLAG_EXTENTS);
    } else {
        uint64_t off;
        ext4_fs_inode_blocks_init(&f->mp->fs, &ref);
        r = ext4_fs_append_inode_dblk(&ref, &fblock, &sblock);
        if (r != EOK)
            goto Finish;

        off = fblock * block_size;
        r = ext4_block_writebytes(f->mp->fs.bdev, off, buf, size);
        if (r != EOK)
            goto Finish;
    }

    /*Stop write back cache mode*/
    ext4_block_cache_write_back(f->mp->fs.bdev, 0);

    if (r != EOK)
        goto Finish;

    ext4_inode_set_size(ref.inode, size);
    ref.dirty = true;

    f->fsize = size;
    if (f->fpos > size)
        f->fpos = size;

Finish:
    ext4_fs_put_inode_ref(&ref);
    return r;
}

int ext4_fsymlink(const char *target, const char *path)
{
    struct ext4_mountpoint *mp = ext4_get_mount(path);
    int r;
    ext4_file f;
    int filetype;

    if (!mp)
        return ENOENT;

    if (mp->fs.read_only)
        return EROFS;

    filetype = EXT4_DE_SYMLINK;

    EXT4_MP_LOCK(mp);
    ext4_block_cache_write_back(mp->fs.bdev, 1);
    ext4_trans_start(mp);

    r = ext4_generic_open2(&f, path, O_RDWR | O_CREAT, filetype, NULL, NULL);
    if (r == EOK)
        r = ext4_fsymlink_set(&f, target, strlen(target));
    else
        goto Finish;

    ext4_fclose(&f);

Finish:
    if (r != EOK)
        ext4_trans_abort(mp);
    else
        ext4_trans_stop(mp);

    ext4_block_cache_write_back(mp->fs.bdev, 0);
    EXT4_MP_UNLOCK(mp);
    return r;
}

int ext4_readlink(const char *path, char *buf, size_t bufsize, size_t *rcnt)
{
    struct ext4_mountpoint *mp = ext4_get_mount(path);
    int r;
    ext4_file f;
    int filetype;

    if (!mp)
        return ENOENT;

    if (!buf)
        return EINVAL;

    filetype = EXT4_DE_SYMLINK;

    EXT4_MP_LOCK(mp);
    ext4_block_cache_write_back(mp->fs.bdev, 1);
    r = ext4_generic_open2(&f, path, O_RDONLY, filetype, NULL, NULL);
    if (r == EOK)
        r = ext4_fread(&f, buf, bufsize, rcnt);
    else
        goto Finish;

    ext4_fclose(&f);

Finish:
    ext4_block_cache_write_back(mp->fs.bdev, 0);
    EXT4_MP_UNLOCK(mp);
    return r;
}

static int ext4_mknod_set(ext4_file *f, uint32_t dev)
{
    struct ext4_inode_ref ref;
    int r;

    ext4_assert(f && f->mp);

    r = ext4_fs_get_inode_ref(&f->mp->fs, f->inode, &ref);
    if (r != EOK)
        return r;

    ext4_inode_set_dev(ref.inode, dev);

    ext4_inode_set_size(ref.inode, 0);
    ref.dirty = true;

    f->fsize = 0;
    f->fpos = 0;

    r = ext4_fs_put_inode_ref(&ref);
    return r;
}

int ext4_mknod(const char *path, int filetype, uint32_t dev)
{
    struct ext4_mountpoint *mp = ext4_get_mount(path);
    int r;
    ext4_file f;

    if (!mp)
        return ENOENT;

    if (mp->fs.read_only)
        return EROFS;

    /*
     * The filetype shouldn't be normal file, directory or
     * unknown.
     */
    if (filetype == EXT4_DE_UNKNOWN ||
        filetype == EXT4_DE_REG_FILE ||
        filetype == EXT4_DE_DIR ||
        filetype == EXT4_DE_SYMLINK)
        return EINVAL;

    /*
     * Nor should it be any bogus value.
     */
    if (filetype != EXT4_DE_CHRDEV &&
        filetype != EXT4_DE_BLKDEV &&
        filetype != EXT4_DE_FIFO &&
        filetype != EXT4_DE_SOCK)
        return EINVAL;

    EXT4_MP_LOCK(mp);
    ext4_block_cache_write_back(mp->fs.bdev, 1);
    ext4_trans_start(mp);

    r = ext4_generic_open2(&f, path, O_RDWR | O_CREAT, filetype, NULL, NULL);
    if (r == EOK) {
        if (filetype == EXT4_DE_CHRDEV ||
            filetype == EXT4_DE_BLKDEV)
            r = ext4_mknod_set(&f, dev);
    } else {
        goto Finish;
    }

    ext4_fclose(&f);

Finish:
    if (r != EOK)
        ext4_trans_abort(mp);
    else
        ext4_trans_stop(mp);

    ext4_block_cache_write_back(mp->fs.bdev, 0);
    EXT4_MP_UNLOCK(mp);
    return r;
}

int ext4_setxattr(const char *path, const char *name, size_t name_len,
          const void *data, size_t data_size)
{
    bool found;
    int r = EOK;
    ext4_file f;
    uint32_t inode;
    uint8_t name_index;
    const char *dissected_name = NULL;
    size_t dissected_len = 0;
    struct ext4_inode_ref inode_ref;
    struct ext4_mountpoint *mp = ext4_get_mount(path);
    if (!mp)
        return ENOENT;

    if (mp->fs.read_only)
        return EROFS;

    dissected_name = ext4_extract_xattr_name(name, name_len,
                &name_index, &dissected_len,
                &found);
    if (!found)
        return EINVAL;

    EXT4_MP_LOCK(mp);
    r = ext4_generic_open2(&f, path, O_RDONLY, EXT4_DE_UNKNOWN, NULL, NULL);
    if (r != EOK) {
        EXT4_MP_UNLOCK(mp);
        return r;
    }

    inode = f.inode;
    ext4_fclose(&f);
    ext4_trans_start(mp);

    r = ext4_fs_get_inode_ref(&mp->fs, inode, &inode_ref);
    if (r != EOK)
        goto Finish;

    r = ext4_xattr_set(&inode_ref, name_index, dissected_name,
            dissected_len, data, data_size);

    ext4_fs_put_inode_ref(&inode_ref);
Finish:
    if (r != EOK)
        ext4_trans_abort(mp);
    else
        ext4_trans_stop(mp);

    EXT4_MP_UNLOCK(mp);
    return r;
}

int ext4_getxattr(const char *path, const char *name, size_t name_len,
          void *buf, size_t buf_size, size_t *data_size)
{
    bool found;
    int r = EOK;
    ext4_file f;
    uint32_t inode;
    uint8_t name_index;
    const char *dissected_name = NULL;
    size_t dissected_len = 0;
    struct ext4_inode_ref inode_ref;
    struct ext4_mountpoint *mp = ext4_get_mount(path);
    if (!mp)
        return ENOENT;

    dissected_name = ext4_extract_xattr_name(name, name_len,
                &name_index, &dissected_len,
                &found);
    if (!found)
        return EINVAL;

    EXT4_MP_LOCK(mp);
    r = ext4_generic_open2(&f, path, O_RDONLY, EXT4_DE_UNKNOWN, NULL, NULL);
    if (r != EOK)
        goto Finish;

    inode = f.inode;
    ext4_fclose(&f);

    r = ext4_fs_get_inode_ref(&mp->fs, inode, &inode_ref);
    if (r != EOK)
        goto Finish;

    r = ext4_xattr_get(&inode_ref, name_index, dissected_name,
                dissected_len, buf, buf_size, data_size);

    ext4_fs_put_inode_ref(&inode_ref);
Finish:
    EXT4_MP_UNLOCK(mp);
    return r;
}

int ext4_listxattr(const char *path, char *list, size_t size, size_t *ret_size)
{
    int r = EOK;
    ext4_file f;
    uint32_t inode;
    size_t list_len, list_size = 0;
    struct ext4_inode_ref inode_ref;
    struct ext4_xattr_list_entry *xattr_list = NULL,
                     *entry = NULL;
    struct ext4_mountpoint *mp = ext4_get_mount(path);
    if (!mp)
        return ENOENT;

    EXT4_MP_LOCK(mp);
    r = ext4_generic_open2(&f, path, O_RDONLY, EXT4_DE_UNKNOWN, NULL, NULL);
    if (r != EOK)
        goto Finish;
    inode = f.inode;
    ext4_fclose(&f);

    r = ext4_fs_get_inode_ref(&mp->fs, inode, &inode_ref);
    if (r != EOK)
        goto Finish;

    r = ext4_xattr_list(&inode_ref, NULL, &list_len);
    if (r == EOK && list_len) {
        xattr_list = ext4_malloc(list_len);
        if (!xattr_list) {
            ext4_fs_put_inode_ref(&inode_ref);
            r = ENOMEM;
            goto Finish;
        }
        entry = xattr_list;
        r = ext4_xattr_list(&inode_ref, entry, &list_len);
        if (r != EOK) {
            ext4_fs_put_inode_ref(&inode_ref);
            goto Finish;
        }

        for (;entry;entry = entry->next) {
            size_t prefix_len;
            const char *prefix =
                ext4_get_xattr_name_prefix(entry->name_index,
                               &prefix_len);
            if (size) {
                if (prefix_len + entry->name_len + 1 > size) {
                    ext4_fs_put_inode_ref(&inode_ref);
                    r = ERANGE;
                    goto Finish;
                }
            }

            if (list && size) {
                memcpy(list, prefix, prefix_len);
                list += prefix_len;
                memcpy(list, entry->name,
                    entry->name_len);
                list[entry->name_len] = 0;
                list += entry->name_len + 1;

                size -= prefix_len + entry->name_len + 1;
            }

            list_size += prefix_len + entry->name_len + 1;
        }
        if (ret_size)
            *ret_size = list_size;

    }
    ext4_fs_put_inode_ref(&inode_ref);
Finish:
    EXT4_MP_UNLOCK(mp);
    if (xattr_list)
        ext4_free(xattr_list);

    return r;

}

int ext4_removexattr(const char *path, const char *name, size_t name_len)
{
    bool found;
    int r = EOK;
    ext4_file f;
    uint32_t inode;
    uint8_t name_index;
    const char *dissected_name = NULL;
    size_t dissected_len = 0;
    struct ext4_inode_ref inode_ref;
    struct ext4_mountpoint *mp = ext4_get_mount(path);
    if (!mp)
        return ENOENT;

    if (mp->fs.read_only)
        return EROFS;

    dissected_name = ext4_extract_xattr_name(name, name_len,
                        &name_index, &dissected_len,
                        &found);
    if (!found)
        return EINVAL;

    EXT4_MP_LOCK(mp);
    r = ext4_generic_open2(&f, path, O_RDONLY, EXT4_DE_UNKNOWN, NULL, NULL);
    if (r != EOK) {
        EXT4_MP_LOCK(mp);
        return r;
    }

    inode = f.inode;
    ext4_fclose(&f);
    ext4_trans_start(mp);

    r = ext4_fs_get_inode_ref(&mp->fs, inode, &inode_ref);
    if (r != EOK)
        goto Finish;

    r = ext4_xattr_remove(&inode_ref, name_index, dissected_name,
                  dissected_len);

    ext4_fs_put_inode_ref(&inode_ref);
Finish:
    if (r != EOK)
        ext4_trans_abort(mp);
    else
        ext4_trans_stop(mp);

    EXT4_MP_UNLOCK(mp);
    return r;

}

/*********************************DIRECTORY OPERATION************************/

int ext4_dir_rm(const char *path)
{
    int r;
    int len;
    ext4_file f;

    struct ext4_mountpoint *mp = ext4_get_mount(path);
    struct ext4_inode_ref act;
    struct ext4_inode_ref child;
    struct ext4_dir_iter it;

    uint32_t name_off;
    uint32_t inode_up;
    uint32_t inode_current;
    uint32_t depth = 1;

    bool has_children;
    bool is_goal;
    bool dir_end;

    if (!mp)
        return ENOENT;

    if (mp->fs.read_only)
        return EROFS;

    EXT4_MP_LOCK(mp);

    struct ext4_fs *const fs = &mp->fs;

    /*Check if exist.*/
    r = ext4_generic_open(&f, path, "r", false, &inode_up, &name_off);
    if (r != EOK) {
        EXT4_MP_UNLOCK(mp);
        return r;
    }

    path += name_off;
    if(path[0] == '/')
    {
        path += 1;
    }

    len = ext4_path_check(path, &is_goal);
    inode_current = f.inode;

    ext4_block_cache_write_back(mp->fs.bdev, 1);

    do {

        uint64_t act_curr_pos = 0;
        has_children = false;
        dir_end = false;

        while (r == EOK && !has_children && !dir_end) {

            /*Load directory node.*/
            r = ext4_fs_get_inode_ref(fs, inode_current, &act);
            if (r != EOK) {
                break;
            }

            /*Initialize iterator.*/
            r = ext4_dir_iterator_init(&it, &act, act_curr_pos);
            if (r != EOK) {
                ext4_fs_put_inode_ref(&act);
                break;
            }

            if (!it.curr) {
                dir_end = true;
                goto End;
            }

            ext4_trans_start(mp);

            /*Get up directory inode when ".." entry*/
            if ((it.curr->name_len == 2) &&
                ext4_is_dots(it.curr->name, it.curr->name_len)) {
                inode_up = ext4_dir_en_get_inode(it.curr);
            }

            /*If directory or file entry,  but not "." ".." entry*/
            if (!ext4_is_dots(it.curr->name, it.curr->name_len)) {

                /*Get child inode reference do unlink
                 * directory/file.*/
                uint32_t cinode;
                uint32_t inode_type;
                cinode = ext4_dir_en_get_inode(it.curr);
                r = ext4_fs_get_inode_ref(fs, cinode, &child);
                if (r != EOK)
                    goto End;

                /*If directory with no leaf children*/
                r = ext4_has_children(&has_children, &child);
                if (r != EOK) {
                    ext4_fs_put_inode_ref(&child);
                    goto End;
                }

                if (has_children) {
                    /*Has directory children. Go into this
                     * directory.*/
                    inode_up = inode_current;
                    inode_current = cinode;
                    depth++;
                    ext4_fs_put_inode_ref(&child);
                    goto End;
                }
                inode_type = ext4_inode_type(&mp->fs.sb,
                        child.inode);

                /* Truncate */
                if (inode_type != EXT4_INODE_MODE_DIRECTORY)
                    r = ext4_trunc_inode(mp, child.index, 0);
                else
                    r = ext4_trunc_dir(mp, &act, &child);

                if (r != EOK) {
                    ext4_fs_put_inode_ref(&child);
                    goto End;
                }

                /*No children in child directory or file. Just
                 * unlink.*/
                r = ext4_unlink(f.mp, &act, &child,
                        (char *)it.curr->name,
                        it.curr->name_len);
                if (r != EOK) {
                    ext4_fs_put_inode_ref(&child);
                    goto End;
                }

                ext4_inode_set_del_time(child.inode, -1L);
                ext4_inode_set_links_cnt(child.inode, 0);
                child.dirty = true;

                r = ext4_fs_free_inode(&child);
                if (r != EOK) {
                    ext4_fs_put_inode_ref(&child);
                    goto End;
                }

                r = ext4_fs_put_inode_ref(&child);
                if (r != EOK)
                    goto End;

            }

            r = ext4_dir_iterator_next(&it);
            if (r != EOK)
                goto End;

            act_curr_pos = it.curr_off;
End:
            ext4_dir_iterator_fini(&it);
            if (r == EOK)
                r = ext4_fs_put_inode_ref(&act);
            else
                ext4_fs_put_inode_ref(&act);

            if (r != EOK)
                ext4_trans_abort(mp);
            else
                ext4_trans_stop(mp);
        }

        if (dir_end) {
            /*Directory iterator reached last entry*/
            depth--;
            if (depth)
                inode_current = inode_up;

        }

        if (r != EOK)
            break;

    } while (depth);

    /*Last unlink*/
    if (r == EOK && !depth) {
        /*Load parent.*/
        struct ext4_inode_ref parent;
        r = ext4_fs_get_inode_ref(&f.mp->fs, inode_up,
                &parent);
        if (r != EOK)
            goto Finish;
        r = ext4_fs_get_inode_ref(&f.mp->fs, inode_current,
                &act);
        if (r != EOK) {
            ext4_fs_put_inode_ref(&act);
            goto Finish;
        }

        ext4_trans_start(mp);

        /* In this place all directories should be
         * unlinked.
         * Last unlink from root of current directory*/
        r = ext4_unlink(f.mp, &parent, &act,
                (char *)path, len);
        if (r != EOK) {
            ext4_fs_put_inode_ref(&parent);
            ext4_fs_put_inode_ref(&act);
            goto Finish;
        }

        if (ext4_inode_get_links_cnt(act.inode) == 2) {
            ext4_inode_set_del_time(act.inode, -1L);
            ext4_inode_set_links_cnt(act.inode, 0);
            act.dirty = true;
            /*Truncate*/
            r = ext4_trunc_dir(mp, &parent, &act);
            if (r != EOK) {
                ext4_fs_put_inode_ref(&parent);
                ext4_fs_put_inode_ref(&act);
                goto Finish;
            }

            r = ext4_fs_free_inode(&act);
            if (r != EOK) {
                ext4_fs_put_inode_ref(&parent);
                ext4_fs_put_inode_ref(&act);
                goto Finish;
            }
        }

        r = ext4_fs_put_inode_ref(&parent);
        if (r != EOK)
            goto Finish;

        r = ext4_fs_put_inode_ref(&act);
    Finish:
        if (r != EOK)
            ext4_trans_abort(mp);
        else
            ext4_trans_stop(mp);
    }

    ext4_block_cache_write_back(mp->fs.bdev, 0);
    EXT4_MP_UNLOCK(mp);

    return r;
}

int ext4_dir_mv(const char *path, const char *new_path)
{
    return ext4_frename(path, new_path);
}

int ext4_dir_mk(const char *path)
{
    int r;
    ext4_file f;
    struct ext4_mountpoint *mp = ext4_get_mount(path);

    if (!mp)
        return ENOENT;

    if (mp->fs.read_only)
        return EROFS;

    EXT4_MP_LOCK(mp);

    /*Check if exist.*/
    r = ext4_generic_open(&f, path, "r", false, 0, 0);
    if (r == EOK)
        goto Finish;

    /*Create new directory.*/
    r = ext4_generic_open(&f, path, "w", false, 0, 0);

Finish:
    EXT4_MP_UNLOCK(mp);
    return r;
}

int ext4_dir_open(ext4_dir *dir, const char *path)
{
    struct ext4_mountpoint *mp = ext4_get_mount(path);

    int r;

    if (!mp)
        return ENOENT;

    EXT4_MP_LOCK(mp);
    r = ext4_generic_open(&dir->f, path, "r", false, 0, 0);
    dir->next_off = 0;
    EXT4_MP_UNLOCK(mp);
    return r;
}

int ext4_dir_close(ext4_dir *dir)
{
    return ext4_fclose(&dir->f);
}

const ext4_direntry *ext4_dir_entry_next(ext4_dir *dir)
{
#define EXT4_DIR_ENTRY_OFFSET_TERM (uint64_t)(-1)

    int r;
    uint16_t name_length;
    ext4_direntry *de = 0;
    struct ext4_inode_ref dir_inode;
    struct ext4_dir_iter it;

    EXT4_MP_LOCK(dir->f.mp);

    if (dir->next_off == EXT4_DIR_ENTRY_OFFSET_TERM) {
        EXT4_MP_UNLOCK(dir->f.mp);
        return 0;
    }

    r = ext4_fs_get_inode_ref(&dir->f.mp->fs, dir->f.inode, &dir_inode);
    if (r != EOK) {
        goto Finish;
    }

    r = ext4_dir_iterator_init(&it, &dir_inode, dir->next_off);
    if (r != EOK) {
        ext4_fs_put_inode_ref(&dir_inode);
        goto Finish;
    }

    memset(&dir->de.name, 0, sizeof(dir->de.name));
    name_length = ext4_dir_en_get_name_len(&dir->f.mp->fs.sb,
                           it.curr);
    memcpy(&dir->de.name, it.curr->name, name_length);

    /* Directly copying the content isn't safe for Big-endian targets*/
    dir->de.inode = ext4_dir_en_get_inode(it.curr);
    dir->de.entry_length = ext4_dir_en_get_entry_len(it.curr);
    dir->de.name_length = name_length;
    dir->de.inode_type = ext4_dir_en_get_inode_type(&dir->f.mp->fs.sb,
                              it.curr);

    de = &dir->de;

    ext4_dir_iterator_next(&it);

    dir->next_off = it.curr ? it.curr_off : EXT4_DIR_ENTRY_OFFSET_TERM;

    ext4_dir_iterator_fini(&it);
    ext4_fs_put_inode_ref(&dir_inode);

Finish:
    EXT4_MP_UNLOCK(dir->f.mp);
    return de;
}

void ext4_dir_entry_rewind(ext4_dir *dir)
{
    dir->next_off = 0;
}

/**
 * @}
 */<|MERGE_RESOLUTION|>--- conflicted
+++ resolved
@@ -99,55 +99,6 @@
 /**@brief   Mountpoints.*/
 static struct ext4_mountpoint s_mp[CONFIG_EXT4_MOUNTPOINTS_COUNT];
 
-<<<<<<< HEAD
-int ext4_device_register(struct ext4_blockdev *bd,
-			 const char *dev_name)
-{
-	ext4_assert(bd && dev_name);
-
-	if (strlen(dev_name) > CONFIG_EXT4_MAX_BLOCKDEV_NAME)
-		return EINVAL;
-
-	for (size_t i = 0; i < CONFIG_EXT4_BLOCKDEVS_COUNT; ++i) {
-		if (!strcmp(s_bdevices[i].name, dev_name))
-			return EEXIST;
-	}
-
-	for (size_t i = 0; i < CONFIG_EXT4_BLOCKDEVS_COUNT; ++i) {
-		if (!s_bdevices[i].bd) {
-			strcpy(s_bdevices[i].name, dev_name);
-			s_bdevices[i].bd = bd;
-			return EOK;
-		}
-	}
-
-	return ENOSPC;
-}
-
-int ext4_device_unregister(const char *dev_name)
-{
-	ext4_assert(dev_name);
-
-	for (size_t i = 0; i < CONFIG_EXT4_BLOCKDEVS_COUNT; ++i) {
-		if (strcmp(s_bdevices[i].name, dev_name))
-			continue;
-
-		memset(&s_bdevices[i], 0, sizeof(s_bdevices[i]));
-		return EOK;
-	}
-
-	return ENOENT;
-}
-
-int ext4_device_unregister_all(void)
-{
-	memset(s_bdevices, 0, sizeof(s_bdevices));
-
-	return EOK;
-}
-
-=======
->>>>>>> a94fe63e
 /****************************************************************************/
 
 static bool ext4_is_dots(const uint8_t *name, size_t name_size)
@@ -376,17 +327,8 @@
             return EOK;
     }
 
-<<<<<<< HEAD
-	for (size_t i = 0; i < CONFIG_EXT4_MOUNTPOINTS_COUNT; ++i) {
-		if (!s_mp[i].mounted) {
-			strcpy(s_mp[i].name, mount_point);
-			mp = &s_mp[i];
-			break;
-		}
-=======
     if (!mp)
         return ENOMEM;
->>>>>>> a94fe63e
 
     r = ext4_block_init(bd);
     if (r != EOK)
@@ -420,27 +362,9 @@
         return r;
     }
 
-<<<<<<< HEAD
-	if (bsize != bc->itemsize)
-		return ENOTSUP;
-
-	/*Bind block cache to block device*/
-	r = ext4_block_bind_bcache(bd, bc);
-	if (r != EOK) {
-		ext4_bcache_cleanup(bc);
-		ext4_block_fini(bd);
-		ext4_bcache_fini_dynamic(bc);
-		return r;
-	}
-
-	bd->fs = &mp->fs;
-	mp->mounted = 1;
-	return r;
-=======
     bd->fs = &mp->fs;
     mp->mounted = 1;
     return r;
->>>>>>> a94fe63e
 }
 
 int ext4_umount(const char *mount_point)
@@ -1770,7 +1694,7 @@
         r = ext4_fs_get_inode_dblk_idx(&ref, iblock_idx, &fblock, true);
         if (r != EOK)
             goto Finish;
-        
+
         /* Do we get an unwritten range? */
         if (fblock != 0) {
             uint64_t off = fblock * block_size + unalg;
@@ -1845,7 +1769,7 @@
         if (rcnt)
             *rcnt += size;
     }
-    
+
 
 Finish:
     ext4_fs_put_inode_ref(&ref);
